#!/usr/bin/env python3
# flake8: noqa
"""Setup script for the Flow repository."""
from os.path import dirname, realpath
from setuptools import find_packages, setup, Distribution
import setuptools.command.build_ext as _build_ext
from flow.version import __version__


def _read_requirements_file():
    """Return the elements in requirements.txt."""
    req_file_path = '%s/requirements.txt' % dirname(realpath(__file__))
    with open(req_file_path) as f:
        return [line.strip() for line in f]


class build_ext(_build_ext.build_ext):
    """External buid commands."""

    def run(self):
<<<<<<< HEAD
        pass
=======
        """Install traci wheels."""
        subprocess.check_call(
            ['pip', 'install',
             'https://akreidieh.s3.amazonaws.com/sumo/flow-0.3.1/'
             'sumotools-0.3.1-py3-none-any.whl'])
>>>>>>> e9d970f5


class BinaryDistribution(Distribution):
    """See parent class."""

    def has_ext_modules(self):
        """Return True for external modules."""
        return True


setup(
    name='flow',
    version=__version__,
    distclass=BinaryDistribution,
    cmdclass={"build_ext": build_ext},
    packages=find_packages(),
    description=("A system for applying deep reinforcement learning and "
                 "control to autonomous vehicles and traffic infrastructure"),
    long_description=open("README.md").read(),
    url="https://github.com/flow-project/flow",
    keywords=("autonomous vehicles intelligent-traffic-control"
              "reinforcement-learning deep-learning python"),
    install_requires=_read_requirements_file(),
    zip_safe=False,
)<|MERGE_RESOLUTION|>--- conflicted
+++ resolved
@@ -18,15 +18,7 @@
     """External buid commands."""
 
     def run(self):
-<<<<<<< HEAD
         pass
-=======
-        """Install traci wheels."""
-        subprocess.check_call(
-            ['pip', 'install',
-             'https://akreidieh.s3.amazonaws.com/sumo/flow-0.3.1/'
-             'sumotools-0.3.1-py3-none-any.whl'])
->>>>>>> e9d970f5
 
 
 class BinaryDistribution(Distribution):
