--- conflicted
+++ resolved
@@ -7,19 +7,11 @@
 from flow.core.params import VehicleParams
 from flow.core.params import NetParams, EnvParams, SumoParams, InFlows
 from flow.controllers import IDMController, RLController
-<<<<<<< HEAD
-from flow.networks import LoopNetwork, MergeNetwork, BottleneckNetwork
+from flow.networks import RingNetwork, MergeNetwork, BottleneckNetwork
 from flow.networks import HighwayRampsNetwork
-from flow.networks.loop import ADDITIONAL_NET_PARAMS as LOOP_PARAMS
+from flow.networks.ring import ADDITIONAL_NET_PARAMS as RING_PARAMS
 from flow.networks.merge import ADDITIONAL_NET_PARAMS as MERGE_PARAMS
 from flow.networks.highway_ramps import ADDITIONAL_NET_PARAMS as \
-=======
-from flow.scenarios import RingScenario, MergeScenario, BottleneckScenario
-from flow.scenarios.ring import ADDITIONAL_NET_PARAMS as Ring_PARAMS
-from flow.scenarios.merge import ADDITIONAL_NET_PARAMS as MERGE_PARAMS
-from flow.scenarios import HighwayRampsScenario
-from flow.scenarios.highway_ramps import ADDITIONAL_NET_PARAMS as \
->>>>>>> 26ed2cf4
     HIGHWAY_PARAMS
 from flow.envs import LaneChangeAccelEnv, LaneChangeAccelPOEnv, AccelEnv, \
     WaveAttenuationEnv, WaveAttenuationPOEnv, MergePOEnv, \
@@ -40,14 +32,10 @@
                      num_vehicles=1)
 
         self.sim_params = SumoParams()
-<<<<<<< HEAD
-        self.network = LoopNetwork(
-=======
-        self.scenario = RingScenario(
->>>>>>> 26ed2cf4
+        self.network = RingNetwork(
             name="test_merge",
             vehicles=vehicles,
-            net_params=NetParams(additional_params=Ring_PARAMS.copy()),
+            net_params=NetParams(additional_params=RING_PARAMS.copy()),
         )
         self.env_params = EnvParams(
             additional_params={
@@ -133,14 +121,10 @@
                      num_vehicles=1)
 
         self.sim_params = SumoParams()
-<<<<<<< HEAD
-        self.network = LoopNetwork(
-=======
-        self.scenario = RingScenario(
->>>>>>> 26ed2cf4
+        self.network = RingNetwork(
             name="test_merge",
             vehicles=vehicles,
-            net_params=NetParams(additional_params=Ring_PARAMS.copy()),
+            net_params=NetParams(additional_params=RING_PARAMS.copy()),
         )
         self.env_params = EnvParams(
             additional_params={
@@ -221,14 +205,10 @@
                      num_vehicles=1)
 
         self.sim_params = SumoParams()
-<<<<<<< HEAD
-        self.network = LoopNetwork(
-=======
-        self.scenario = RingScenario(
->>>>>>> 26ed2cf4
+        self.network = RingNetwork(
             name="test_merge",
             vehicles=vehicles,
-            net_params=NetParams(additional_params=Ring_PARAMS.copy()),
+            net_params=NetParams(additional_params=RING_PARAMS.copy()),
         )
         self.env_params = EnvParams(
             additional_params={
@@ -358,14 +338,10 @@
         self.sim_params = SumoParams(
             restart_instance=True
         )
-<<<<<<< HEAD
-        self.network = LoopNetwork(
-=======
-        self.scenario = RingScenario(
->>>>>>> 26ed2cf4
+        self.network = RingNetwork(
             name="test_merge",
             vehicles=vehicles,
-            net_params=NetParams(additional_params=Ring_PARAMS.copy()),
+            net_params=NetParams(additional_params=RING_PARAMS.copy()),
         )
         params = {
             "max_accel": 1,
@@ -484,19 +460,11 @@
         )
 
         # reset the network several times and check its length
-<<<<<<< HEAD
-        self.assertEqual(env.k.network.length(), LOOP_PARAMS["length"])
+        self.assertEqual(env.k.network.length(), RING_PARAMS["length"])
         env.reset()
-        self.assertEqual(env.k.network.length(), LOOP_PARAMS["length"])
+        self.assertEqual(env.k.network.length(), RING_PARAMS["length"])
         env.reset()
-        self.assertEqual(env.k.network.length(), LOOP_PARAMS["length"])
-=======
-        self.assertEqual(env.k.scenario.length(), Ring_PARAMS["length"])
-        env.reset()
-        self.assertEqual(env.k.scenario.length(), Ring_PARAMS["length"])
-        env.reset()
-        self.assertEqual(env.k.scenario.length(), Ring_PARAMS["length"])
->>>>>>> 26ed2cf4
+        self.assertEqual(env.k.network.length(), RING_PARAMS["length"])
 
 
 class TestWaveAttenuationPOEnv(unittest.TestCase):
@@ -509,14 +477,10 @@
                      num_vehicles=1)
 
         self.sim_params = SumoParams()
-<<<<<<< HEAD
-        self.network = LoopNetwork(
-=======
-        self.scenario = RingScenario(
->>>>>>> 26ed2cf4
+        self.network = RingNetwork(
             name="test_merge",
             vehicles=vehicles,
-            net_params=NetParams(additional_params=Ring_PARAMS.copy()),
+            net_params=NetParams(additional_params=RING_PARAMS.copy()),
         )
         self.env_params = EnvParams(
             additional_params={
@@ -732,20 +696,13 @@
     def setUp(self):
         vehicles = VehicleParams()
         vehicles.add("test", num_vehicles=1)
-        net_params = NetParams(additional_params=Ring_PARAMS)
+        net_params = NetParams(additional_params=RING_PARAMS)
         env_params = EnvParams()
         sim_params = SumoParams()
-<<<<<<< HEAD
-        network = LoopNetwork("test_loop",
+        network = RingNetwork("test_ring",
                               vehicles=vehicles,
                               net_params=net_params)
         self.env = TestEnv(env_params, sim_params, network)
-=======
-        scenario = RingScenario("test_ring",
-                                vehicles=vehicles,
-                                net_params=net_params)
-        self.env = TestEnv(env_params, sim_params, scenario)
->>>>>>> 26ed2cf4
 
     def tearDown(self):
         self.env.terminate()
@@ -880,13 +837,8 @@
             vehicles=vehicles,
             net_params=net_params)
 
-<<<<<<< HEAD
-        self.env = BottleNeckAccelEnv(
+        self.env = BottleneckAccelEnv(
             env_params, self.sim_params, self.network)
-=======
-        self.env = BottleneckAccelEnv(
-            env_params, self.sim_params, self.scenario)
->>>>>>> 26ed2cf4
         self.env.reset()
 
     def tearDown(self):
@@ -978,11 +930,7 @@
             vehicles=vehicles,
             net_params=net_params)
 
-<<<<<<< HEAD
-        env = DesiredVelocityEnv(env_params, sim_params, network)
-=======
-        env = BottleneckDesiredVelocityEnv(env_params, sim_params, scenario)
->>>>>>> 26ed2cf4
+        env = BottleneckDesiredVelocityEnv(env_params, sim_params, network)
 
         # reset the environment and get a new inflow rate
         env.reset()
