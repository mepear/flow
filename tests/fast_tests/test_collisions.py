import unittest

from flow.core.experiment import SumoExperiment
from flow.core.params import SumoParams, SumoCarFollowingParams, NetParams, \
    InFlows
from flow.core.params import Vehicles
from flow.controllers.car_following_models import SumoCarFollowingController
from flow.controllers.routing_controllers import GridRouter

from tests.setup_scripts import grid_mxn_exp_setup


class TestCollisions(unittest.TestCase):
    """Tests that collisions do not cause the experiments to terminate
    prematurely."""

    def test_collide(self):
        """Tests collisions in the absence of inflows."""
        # create the environment and scenario classes for a ring road
        sumo_params = SumoParams(sim_step=1, render=False)
        total_vehicles = 20
        vehicles = Vehicles()
        vehicles.add(
            veh_id="idm",
            acceleration_controller=(SumoCarFollowingController, {}),
            routing_controller=(GridRouter, {}),
            sumo_car_following_params=SumoCarFollowingParams(
                tau=0.1, carFollowModel="Krauss", minGap=2.5,
                speed_mode=0b00000,
            ),
            num_vehicles=total_vehicles)
        grid_array = {
            "short_length": 100,
            "inner_length": 100,
            "long_length": 100,
            "row_num": 1,
            "col_num": 1,
            "cars_left": int(total_vehicles / 4),
            "cars_right": int(total_vehicles / 4),
            "cars_top": int(total_vehicles / 4),
            "cars_bot": int(total_vehicles / 4)
        }

        additional_net_params = {
            "speed_limit": 35,
            "grid_array": grid_array,
            "horizontal_lanes": 1,
            "vertical_lanes": 1
        }

        net_params = NetParams(
            no_internal_links=False, additional_params=additional_net_params)

        env, scenario = grid_mxn_exp_setup(
            row_num=1,
            col_num=1,
            sumo_params=sumo_params,
            vehicles=vehicles,
            net_params=net_params)

        # go through the env and set all the lights to green
<<<<<<< HEAD
        for i in range(env.rows * env.cols):
            env.traci_connection.trafficlight.setRedYellowGreenState(
                'center' + str(i), "gggggggggggg")
=======
        for i in range(self.env.rows * self.env.cols):
            self.env.traffic_lights.set_state(
                node_id='center' + str(i), state="gggggggggggg", env=self)
>>>>>>> d480ed0a

        # instantiate an experiment class
        exp = SumoExperiment(env)
        exp.run(50, 50)

    def test_collide_inflows(self):
        """Tests collisions in the presence of inflows."""
        # create the environment and scenario classes for a ring road
        sumo_params = SumoParams(sim_step=1, render=False)
        total_vehicles = 12
        vehicles = Vehicles()
        vehicles.add(
            veh_id="idm",
            acceleration_controller=(SumoCarFollowingController, {}),
            routing_controller=(GridRouter, {}),
            sumo_car_following_params=SumoCarFollowingParams(
                tau=0.1, carFollowModel="Krauss", minGap=2.5,
                speed_mode=0b00000,
            ),
            num_vehicles=total_vehicles)
        grid_array = {
            "short_length": 100,
            "inner_length": 100,
            "long_length": 100,
            "row_num": 1,
            "col_num": 1,
            "cars_left": 3,
            "cars_right": 3,
            "cars_top": 3,
            "cars_bot": 3
        }

        additional_net_params = {
            "speed_limit": 35,
            "grid_array": grid_array,
            "horizontal_lanes": 1,
            "vertical_lanes": 1
        }

        inflows = InFlows()
        inflows.add(veh_type="idm", edge="bot0_0", vehs_per_hour=1000)
        inflows.add(veh_type="idm", edge="top0_1", vehs_per_hour=1000)

        net_params = NetParams(
            no_internal_links=False,
            inflows=inflows,
            additional_params=additional_net_params)

        env, scenario = grid_mxn_exp_setup(
            row_num=1,
            col_num=1,
            sumo_params=sumo_params,
            vehicles=vehicles,
            net_params=net_params)

        # go through the env and set all the lights to green
<<<<<<< HEAD
        for i in range(env.rows * env.cols):
            env.traci_connection.trafficlight.setRedYellowGreenState(
                'center' + str(i), "gggggggggggg")
=======
        for i in range(self.env.rows * self.env.cols):
            self.env.traffic_lights.set_state(
                node_id='center' + str(i), state="gggggggggggg", env=self)
>>>>>>> d480ed0a

        # instantiate an experiment class
        exp = SumoExperiment(env)
        exp.run(50, 50)


if __name__ == '__main__':
    unittest.main()<|MERGE_RESOLUTION|>--- conflicted
+++ resolved
@@ -59,15 +59,9 @@
             net_params=net_params)
 
         # go through the env and set all the lights to green
-<<<<<<< HEAD
         for i in range(env.rows * env.cols):
-            env.traci_connection.trafficlight.setRedYellowGreenState(
-                'center' + str(i), "gggggggggggg")
-=======
-        for i in range(self.env.rows * self.env.cols):
-            self.env.traffic_lights.set_state(
+            env.k.traffic_light.set_state(
                 node_id='center' + str(i), state="gggggggggggg", env=self)
->>>>>>> d480ed0a
 
         # instantiate an experiment class
         exp = SumoExperiment(env)
@@ -124,15 +118,9 @@
             net_params=net_params)
 
         # go through the env and set all the lights to green
-<<<<<<< HEAD
         for i in range(env.rows * env.cols):
-            env.traci_connection.trafficlight.setRedYellowGreenState(
-                'center' + str(i), "gggggggggggg")
-=======
-        for i in range(self.env.rows * self.env.cols):
-            self.env.traffic_lights.set_state(
+            env.k.traffic_light.set_state(
                 node_id='center' + str(i), state="gggggggggggg", env=self)
->>>>>>> d480ed0a
 
         # instantiate an experiment class
         exp = SumoExperiment(env)
