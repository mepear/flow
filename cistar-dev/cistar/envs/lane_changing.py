from cistar.envs.loop import LoopEnvironment

from rllab.spaces import Box
from rllab.spaces import Product
from rllab.spaces.discrete import Discrete

import traci
import pdb
import numpy as np
import time


class SimpleLaneChangingAccelerationEnvironment(LoopEnvironment):
    """
    Fully functional environment. Takes in an *acceleration* as an action. Reward function is negative norm of the
    difference between the velocities of each vehicle, and the target velocity. State function is a vector of the
    velocities for each vehicle.
    """
    @property
    def action_space(self):
        """
        Actions are:
         - a (continuous) acceleration from max-deacc to max-acc
         - a (discrete) direction with 3 values: 0) lane change to index -1, 1) no lane change,
                                                 2) lane change to index +1
        :return:
        """
        # action_space = Product(*[Discrete(3) for _ in range(self.scenario.num_rl_vehicles)],
        #     Box(low=-abs(self.env_params["max-deacc"]),
        #                 high=self.env_params["max-acc"],
        #                 shape=(self.scenario.num_rl_vehicles,)))
        #
        # return action_space

        lb = [-abs(self.env_params["max-deacc"]), -1] * self.scenario.num_rl_vehicles
        ub = [self.env_params["max-acc"], 1] * self.scenario.num_rl_vehicles
        return Box(np.array(lb), np.array(ub))

    @property
    def observation_space(self):
        """
        See parent class
        An observation consists of the velocity, lane index, and absolute position of each vehicle
        in the fleet
        """
        speed = Box(low=-np.inf, high=np.inf, shape=(self.scenario.num_vehicles,))
        lane = Box(low=0, high=self.scenario.lanes-1, shape=(self.scenario.num_vehicles,))
        absolute_pos = Box(low=0., high=np.inf, shape=(self.scenario.num_vehicles,))
<<<<<<< HEAD
        # is_rl = Box(low=0., high=np.inf, shape=(self.scenario.num_vehicles,))
        # return Product([speed, lane, absolute_pos, is_rl])
        return Product([speed, lane, absolute_pos])
=======
        # last_lc = Box(low=-np.inf, high=np.inf, shape=(self.scenario.num_vehicles,))
        headway = Box(low=0., high=np.inf, shape=(self.scenario.num_vehicles,))
        return Product([speed, lane, absolute_pos])
        # return Product([speed, lane, absolute_pos, headway])
>>>>>>> 9535ee03

    def compute_reward(self, state, action, **kwargs):
        """
        See parent class
        """
        # if any(state[0] < 0) or kwargs["fail"]:
        #     return -20.0

        max_cost = np.array([self.env_params["target_velocity"]]*self.scenario.num_vehicles)
        max_cost = np.linalg.norm(max_cost)

        cost = state[0] - self.env_params["target_velocity"]
        cost = np.linalg.norm(cost)

        return max(max_cost - cost, 0)

    def getState(self):
        """
        See parent class
        The state is an array the velocities for each vehicle
        :return: an array of vehicle speed for each vehicle
        """
<<<<<<< HEAD

        sort_pos = True

        if sort_pos:
            # sorting states by position
            sorted_indx = np.argsort([self.vehicles[veh_id]["absolute_position"] for veh_id in self.ids])

            sorted_ids = np.array(self.ids)[sorted_indx]

            sorted_rl_cars = np.array([0] * len(sorted_ids))
            sorted_rl_cars[:len(self.rl_ids)] = np.sort([self.vehicles[veh_id]["absolute_position"]
                                                         for veh_id in self.rl_ids])

            state = np.array([[self.vehicles[veh_id]["speed"],
                              self.vehicles[veh_id]["lane"],
                              self.vehicles[veh_id]["absolute_position"]] for veh_id in sorted_ids]).T
            # state = np.vstack((state, sorted_rl_cars))

            return state
        else:
            return np.array([[self.vehicles[veh_id]["speed"],
                              self.vehicles[veh_id]["lane"],
                              self.vehicles[veh_id]["absolute_position"],
                              veh_id in self.rl_ids] for veh_id in self.ids]).T
=======
        # # sorting states by position
        # sorted_indx = np.argsort([self.vehicles[veh_id]["absolute_position"] for veh_id in self.ids])

        # return np.array([[self.vehicles[self.ids[i]]["speed"],
        #                   self.vehicles[self.ids[i]]["lane"],
        #                   self.vehicles[self.ids[i]]["absolute_position"]] for i in sorted_indx]).T

        return np.array([[self.vehicles[veh_id]["speed"],
                          self.vehicles[veh_id]["lane"],
                          self.vehicles[veh_id]["absolute_position"]] for veh_id in self.ids]).T
>>>>>>> 9535ee03

    def render(self):
        print('current velocity, lane, absolute_pos, headway:', self.state)

    def apply_rl_actions(self, actions):
        """
        Takes a tuple and applies a lane change or acceleration. if a lane change is applied,
        don't issue any commands for the duration of the lane change and return negative rewards
        for actions during that lane change. if a lane change isn't applied, and sufficient time
        has passed, issue an acceleration like normal
        :param actions: (acceleration, lc_value, direction)
        :return: array of resulting actions: 0 if successful + other actions are ok, -1 if unsucessful / bad actions.
        """
        # acceleration = actions[-1]
        # direction = np.array(actions[:-1]) - 1

        acceleration = actions[::2]
        direction = np.round(actions[1::2])

<<<<<<< HEAD
        sort_pos = True
        
        if sort_pos:
            # sorting states by position
            sorted_indx = np.argsort([self.vehicles[veh_id]["absolute_position"] for veh_id in self.rl_ids])

            # re-arrange actions according to mapping in observation space
            sorted_rl_ids = np.array(self.rl_ids)[sorted_indx]
=======
        # # sorting states by position
        # sorted_indx = np.argsort([self.vehicles[veh_id]["absolute_position"] for veh_id in self.ids])
        #
        # # re-arrange actions according to mapping in observation space
        # sorted_rl_ids = np.array(self.rl_ids)[sorted_indx]

        # represents vehicles that are allowed to change lanes
        non_lane_changing_veh = [self.timer <= self.lane_change_duration + self.vehicles[veh_id]['last_lc']
                                 for veh_id in self.rl_ids]
        direction[non_lane_changing_veh] = np.array([0] * sum(non_lane_changing_veh))
        
        self.apply_acceleration(self.rl_ids, acc=acceleration)
        self.apply_lane_change(self.rl_ids, direction=direction)
>>>>>>> 9535ee03

            # represents vehicles that are allowed to change lanes
            non_lane_changing_veh = [self.timer <= self.lane_change_duration + self.vehicles[veh_id]['last_lc']
                                     for veh_id in sorted_rl_ids]
            direction[non_lane_changing_veh] = np.array([0] * sum(non_lane_changing_veh))

            self.apply_acceleration(sorted_rl_ids, acc=acceleration)
            self.apply_lane_change(sorted_rl_ids, direction=direction)
        else:
            # represents vehicles that are allowed to change lanes
            non_lane_changing_veh = [self.timer <= self.lane_change_duration + self.vehicles[veh_id]['last_lc']
                                     for veh_id in self.rl_ids]
            direction[non_lane_changing_veh] = np.array([0] * sum(non_lane_changing_veh))

            self.apply_acceleration(self.rl_ids, acc=acceleration)
            self.apply_lane_change(self.rl_ids, direction=direction)

        resulting_behaviors = []

        return resulting_behaviors

class RLOnlyLane(SimpleLaneChangingAccelerationEnvironment):

    def compute_reward(self, state, action, **kwargs):
        """
        See parent class
        """


        # if any(state[0] < 0) or kwargs["fail"]:
        #     return -20.0

        # max_cost = np.array([self.env_params["target_velocity"]]*self.scenario.num_vehicles)
        # max_cost = np.linalg.norm(max_cost)

        # cost = state[0] - self.env_params["target_velocity"]
        # cost = np.linalg.norm(cost)

        # Only reward non-rl cars
        max_cost = np.array([self.env_params["target_velocity"]]*len(self.controlled_ids))
        max_cost = np.linalg.norm(max_cost)
        cost = [self.vehicles[veh_id]["speed"] - self.env_params["target_velocity"] for veh_id in self.controlled_ids]
        cost = np.linalg.norm(cost)

        # penalty for being in the other lane
        # calculate how long the cars have been in the left lane
        left_lane_cost = np.zeros(len(self.rl_ids))
        for i, veh_id in enumerate(self.rl_ids):
            if self.vehicles[veh_id]["lane"] != 0:
                # if its possible to lane change and we are still hanging out in the left lane
                # start penalizing it
                #left_lane_cost[i] = np.max([0,(self.timer - self.vehicles[veh_id]['last_lc'] - self.lane_change_duration)])

                # penalize the left lane in increasing amount from the start
                left_lane_cost[i] = self.timer/20

                cost2 = np.linalg.norm(np.array(left_lane_cost))/10
        cost2 = 0

        #return max_cost - cost - cost2


        flag = 1
        # max_cost3 = np.array([self.env_params["target_velocity"]]*len(self.rl_ids))
        # max_cost3 = np.linalg.norm(max_cost3)
        # cost3 = [self.vehicles[veh_id]["speed"] - self.env_params["target_velocity"] for veh_id in self.rl_ids]
        # cost3 = np.linalg.norm(cost)
        # for i, veh_id in enumerate(self.rl_ids):
        #     if self.vehicles[veh_id]["lane"] != 0:
        #         flag = 1

        if flag: 
            return max_cost - cost - cost2
        else:
            return (max_cost - cost) + (max_cost3 - cost3) - cost2 

    @property
    def observation_space(self):
        """
        See parent class
        An observation consists of the velocity, lane index, and absolute position of each vehicle
        in the fleet
        """
        speed = Box(low=0, high=np.inf, shape=(self.scenario.num_vehicles,))
        lane = Box(low=0, high=self.scenario.lanes-1, shape=(self.scenario.num_vehicles,))
        adj_headway = Box(low=0., high=np.inf, shape=(self.scenario.num_vehicles,))
        headway = Box(low=0., high=np.inf, shape=(self.scenario.num_vehicles,))
        return Product([speed, lane, headway, adj_headway])

    def getState(self):
        """
        See parent class
        The state is an array the velocities for each vehicle
        :return: an array of vehicle speed for each vehicle
        """
        # # sorting states by position
        # sorted_indx = np.argsort([self.vehicles[veh_id]["absolute_position"] for veh_id in self.ids])

        # return np.array([[self.vehicles[self.ids[i]]["speed"],
        #                   self.vehicles[self.ids[i]]["lane"],
        #                   self.vehicles[self.ids[i]]["absolute_position"]] for i in sorted_indx]).T

        return np.array([[self.vehicles[veh_id]["speed"],
                          self.vehicles[veh_id]["lane"],
                          self.get_headway(veh_id),
                          self.get_headway(veh_id, lane=abs(self.vehicles[veh_id]["lane"] - 1))] for veh_id in self.ids]).T

    def render(self):
        print('current velocity, lane, headway, adj headway:', self.state)


class ShepherdAggressiveDrivers(SimpleLaneChangingAccelerationEnvironment):

    def __init__(self, env_params, sumo_binary, sumo_params, scenario):
        super().__init__(env_params, sumo_binary, sumo_params, scenario)

        # index of aggressive vehicles
        self.ind_aggressive = env_params["ind_aggressive"]

        # index of non-aggressive vehicles
        ind_nonaggressive = np.arange(self.scenario.num_vehicles)
        ind_nonaggressive = ind_nonaggressive[np.array([ind_nonaggressive[i] not in self.ind_aggressive
                                                        for i in range(len(ind_nonaggressive))])]
        self.ind_nonaggressive = ind_nonaggressive

    def compute_reward(self, state, action, **kwargs):
        """
        See parent class
        """
        # if any(state[0] < 0) or kwargs["fail"]:
        #     return -20.0

        # max_cost = np.append(np.array([self.env_params["target_velocity_aggressive"]]*len(self.ind_nonaggressive)),
        #                      np.array([self.env_params["target_velocity"]]*len(self.ind_nonaggressive)))
        # max_cost = np.linalg.norm(max_cost)

        # # cost associated with being away from target velocity
        # # if the vehicle's velocity is more than twice the target velocity, the cost does not become worse
        # cost = np.append(state[0][self.ind_aggressive].clip(max=2*self.env_params["target_velocity_aggressive"]) -
        #                  self.env_params["target_velocity_aggressive"],
        #                  state[0][self.ind_nonaggressive].clip(max=2*self.env_params["target_velocity"]) -
        #                  self.env_params["target_velocity"])
        # cost = np.linalg.norm(cost)

        # return max_cost - cost

        if any(state[0] < 0) or kwargs["fail"]:
            return -20.0

        max_cost = np.append(np.array([self.env_params["target_velocity_aggressive"]]*len(self.ind_nonaggressive)),
                             np.array([self.env_params["target_velocity"]]*len(self.ind_nonaggressive)))
        max_cost = np.linalg.norm(max_cost)

        # cost associated with being away from target velocity
        # if the vehicle's velocity is more than twice the target velocity, the cost does not become worse
        cost = np.append(state[0][self.ind_aggressive].clip(max=2*self.env_params["target_velocity_aggressive"]) -
                         self.env_params["target_velocity_aggressive"],
                         state[0][self.ind_nonaggressive].clip(max=2*self.env_params["target_velocity"]) -
                         self.env_params["target_velocity"])
        cost = np.linalg.norm(cost)

        return max_cost - cost<|MERGE_RESOLUTION|>--- conflicted
+++ resolved
@@ -46,23 +46,16 @@
         speed = Box(low=-np.inf, high=np.inf, shape=(self.scenario.num_vehicles,))
         lane = Box(low=0, high=self.scenario.lanes-1, shape=(self.scenario.num_vehicles,))
         absolute_pos = Box(low=0., high=np.inf, shape=(self.scenario.num_vehicles,))
-<<<<<<< HEAD
         # is_rl = Box(low=0., high=np.inf, shape=(self.scenario.num_vehicles,))
         # return Product([speed, lane, absolute_pos, is_rl])
         return Product([speed, lane, absolute_pos])
-=======
-        # last_lc = Box(low=-np.inf, high=np.inf, shape=(self.scenario.num_vehicles,))
-        headway = Box(low=0., high=np.inf, shape=(self.scenario.num_vehicles,))
-        return Product([speed, lane, absolute_pos])
-        # return Product([speed, lane, absolute_pos, headway])
->>>>>>> 9535ee03
 
     def compute_reward(self, state, action, **kwargs):
         """
         See parent class
         """
-        # if any(state[0] < 0) or kwargs["fail"]:
-        #     return -20.0
+        if any(state[0] < 0) or kwargs["fail"]:
+            return -20.0
 
         max_cost = np.array([self.env_params["target_velocity"]]*self.scenario.num_vehicles)
         max_cost = np.linalg.norm(max_cost)
@@ -78,8 +71,6 @@
         The state is an array the velocities for each vehicle
         :return: an array of vehicle speed for each vehicle
         """
-<<<<<<< HEAD
-
         sort_pos = True
 
         if sort_pos:
@@ -101,20 +92,7 @@
         else:
             return np.array([[self.vehicles[veh_id]["speed"],
                               self.vehicles[veh_id]["lane"],
-                              self.vehicles[veh_id]["absolute_position"],
-                              veh_id in self.rl_ids] for veh_id in self.ids]).T
-=======
-        # # sorting states by position
-        # sorted_indx = np.argsort([self.vehicles[veh_id]["absolute_position"] for veh_id in self.ids])
-
-        # return np.array([[self.vehicles[self.ids[i]]["speed"],
-        #                   self.vehicles[self.ids[i]]["lane"],
-        #                   self.vehicles[self.ids[i]]["absolute_position"]] for i in sorted_indx]).T
-
-        return np.array([[self.vehicles[veh_id]["speed"],
-                          self.vehicles[veh_id]["lane"],
-                          self.vehicles[veh_id]["absolute_position"]] for veh_id in self.ids]).T
->>>>>>> 9535ee03
+                              self.vehicles[veh_id]["absolute_position"]] for veh_id in self.ids]).T
 
     def render(self):
         print('current velocity, lane, absolute_pos, headway:', self.state)
@@ -134,7 +112,6 @@
         acceleration = actions[::2]
         direction = np.round(actions[1::2])
 
-<<<<<<< HEAD
         sort_pos = True
         
         if sort_pos:
@@ -143,21 +120,6 @@
 
             # re-arrange actions according to mapping in observation space
             sorted_rl_ids = np.array(self.rl_ids)[sorted_indx]
-=======
-        # # sorting states by position
-        # sorted_indx = np.argsort([self.vehicles[veh_id]["absolute_position"] for veh_id in self.ids])
-        #
-        # # re-arrange actions according to mapping in observation space
-        # sorted_rl_ids = np.array(self.rl_ids)[sorted_indx]
-
-        # represents vehicles that are allowed to change lanes
-        non_lane_changing_veh = [self.timer <= self.lane_change_duration + self.vehicles[veh_id]['last_lc']
-                                 for veh_id in self.rl_ids]
-        direction[non_lane_changing_veh] = np.array([0] * sum(non_lane_changing_veh))
-        
-        self.apply_acceleration(self.rl_ids, acc=acceleration)
-        self.apply_lane_change(self.rl_ids, direction=direction)
->>>>>>> 9535ee03
 
             # represents vehicles that are allowed to change lanes
             non_lane_changing_veh = [self.timer <= self.lane_change_duration + self.vehicles[veh_id]['last_lc']
@@ -179,6 +141,7 @@
 
         return resulting_behaviors
 
+
 class RLOnlyLane(SimpleLaneChangingAccelerationEnvironment):
 
     def compute_reward(self, state, action, **kwargs):
@@ -186,53 +149,73 @@
         See parent class
         """
 
-
-        # if any(state[0] < 0) or kwargs["fail"]:
-        #     return -20.0
-
-        # max_cost = np.array([self.env_params["target_velocity"]]*self.scenario.num_vehicles)
-        # max_cost = np.linalg.norm(max_cost)
-
-        # cost = state[0] - self.env_params["target_velocity"]
-        # cost = np.linalg.norm(cost)
-
-        # Only reward non-rl cars
-        max_cost = np.array([self.env_params["target_velocity"]]*len(self.controlled_ids))
-        max_cost = np.linalg.norm(max_cost)
-        cost = [self.vehicles[veh_id]["speed"] - self.env_params["target_velocity"] for veh_id in self.controlled_ids]
-        cost = np.linalg.norm(cost)
-
-        # penalty for being in the other lane
-        # calculate how long the cars have been in the left lane
-        left_lane_cost = np.zeros(len(self.rl_ids))
-        for i, veh_id in enumerate(self.rl_ids):
-            if self.vehicles[veh_id]["lane"] != 0:
-                # if its possible to lane change and we are still hanging out in the left lane
-                # start penalizing it
-                #left_lane_cost[i] = np.max([0,(self.timer - self.vehicles[veh_id]['last_lc'] - self.lane_change_duration)])
-
-                # penalize the left lane in increasing amount from the start
-                left_lane_cost[i] = self.timer/20
-
-                cost2 = np.linalg.norm(np.array(left_lane_cost))/10
-        cost2 = 0
-
-        #return max_cost - cost - cost2
-
-
-        flag = 1
-        # max_cost3 = np.array([self.env_params["target_velocity"]]*len(self.rl_ids))
-        # max_cost3 = np.linalg.norm(max_cost3)
-        # cost3 = [self.vehicles[veh_id]["speed"] - self.env_params["target_velocity"] for veh_id in self.rl_ids]
-        # cost3 = np.linalg.norm(cost)
-        # for i, veh_id in enumerate(self.rl_ids):
-        #     if self.vehicles[veh_id]["lane"] != 0:
-        #         flag = 1
-
-        if flag: 
+        if any(state[0] < 0) or kwargs["fail"]:
+            return -20.0
+
+
+        #
+        # flag = 1
+        # # max_cost3 = np.array([self.env_params["target_velocity"]]*len(self.rl_ids))
+        # # max_cost3 = np.linalg.norm(max_cost3)
+        # # cost3 = [self.vehicles[veh_id]["speed"] - self.env_params["target_velocity"] for veh_id in self.rl_ids]
+        # # cost3 = np.linalg.norm(cost)
+        # # for i, veh_id in enumerate(self.rl_ids):
+        # #     if self.vehicles[veh_id]["lane"] != 0:
+        # #         flag = 1
+        #
+        # if flag:
+        #     return max_cost - cost - cost2
+        # else:
+        #     return (max_cost - cost) + (max_cost3 - cost3) - cost2
+
+        reward_type = 1
+
+        if reward_type == 1:
+            # this reward type only rewards the velocity of the rl vehicle if it is in lane zero
+            # otherwise, the reward function perceives the velocity of the rl vehicles as 0 m/s
+
+            max_cost = np.array([self.env_params["target_velocity"]]*self.scenario.num_vehicles)
+            max_cost = np.linalg.norm(max_cost)
+
+            vel = state[0]
+            lane = state[1]
+            vel[lane != 0] = np.array([0] * sum(lane != 0))
+
+            cost = vel - self.env_params["target_velocity"]
+            cost = np.linalg.norm(cost)
+
+            return max(max_cost - cost, 0)
+
+        elif reward_type == 2:
+            # this reward type only rewards non-rl vehicles, and penalizes rl vehicles for being
+            # in the wrong lane
+
+            # reward for only non-rl vehicles
+            max_cost = np.array([self.env_params["target_velocity"]]*len(self.controlled_ids))
+            max_cost = np.linalg.norm(max_cost)
+
+            cost = [self.vehicles[veh_id]["speed"] - self.env_params["target_velocity"]
+                    for veh_id in self.controlled_ids]
+            cost = np.linalg.norm(cost)
+
+            # penalty for being in the other lane
+            # calculate how long the cars have been in the left lane
+            left_lane_cost = np.zeros(len(self.rl_ids))
+            for i, veh_id in enumerate(self.rl_ids):
+                if self.vehicles[veh_id]["lane"] != 0:
+                    # method 1:
+                    # if its possible to lane change and we are still hanging out in the left lane
+                    # start penalizing it
+                    # left_lane_cost[i] = np.max([0, (self.timer - self.vehicles[veh_id]['last_lc'] -
+                    #                                 self.lane_change_duration)])
+
+                    # method 2:
+                    # penalize the left lane in increasing amount from the start
+                    left_lane_cost[i] = self.timer/20
+
+            cost2 = np.linalg.norm(np.array(left_lane_cost))/10
+
             return max_cost - cost - cost2
-        else:
-            return (max_cost - cost) + (max_cost3 - cost3) - cost2 
 
     @property
     def observation_space(self):
@@ -243,9 +226,8 @@
         """
         speed = Box(low=0, high=np.inf, shape=(self.scenario.num_vehicles,))
         lane = Box(low=0, high=self.scenario.lanes-1, shape=(self.scenario.num_vehicles,))
-        adj_headway = Box(low=0., high=np.inf, shape=(self.scenario.num_vehicles,))
-        headway = Box(low=0., high=np.inf, shape=(self.scenario.num_vehicles,))
-        return Product([speed, lane, headway, adj_headway])
+        pos = Box(low=0., high=np.inf, shape=(self.scenario.num_vehicles,))
+        return Product([speed, lane, pos])
 
     def getState(self):
         """
@@ -253,70 +235,67 @@
         The state is an array the velocities for each vehicle
         :return: an array of vehicle speed for each vehicle
         """
-        # # sorting states by position
-        # sorted_indx = np.argsort([self.vehicles[veh_id]["absolute_position"] for veh_id in self.ids])
-
-        # return np.array([[self.vehicles[self.ids[i]]["speed"],
-        #                   self.vehicles[self.ids[i]]["lane"],
-        #                   self.vehicles[self.ids[i]]["absolute_position"]] for i in sorted_indx]).T
+        # sorting states by position
+        sorted_indx = np.argsort([self.vehicles[veh_id]["absolute_position"] for veh_id in self.ids])
+        sorted_ids = np.array(self.ids)[sorted_indx]
 
         return np.array([[self.vehicles[veh_id]["speed"],
                           self.vehicles[veh_id]["lane"],
-                          self.get_headway(veh_id),
-                          self.get_headway(veh_id, lane=abs(self.vehicles[veh_id]["lane"] - 1))] for veh_id in self.ids]).T
+                          self.vehicles[veh_id]["absolute_position"]] for veh_id in sorted_ids]).T
+
 
     def render(self):
         print('current velocity, lane, headway, adj headway:', self.state)
 
 
-class ShepherdAggressiveDrivers(SimpleLaneChangingAccelerationEnvironment):
-
-    def __init__(self, env_params, sumo_binary, sumo_params, scenario):
-        super().__init__(env_params, sumo_binary, sumo_params, scenario)
-
-        # index of aggressive vehicles
-        self.ind_aggressive = env_params["ind_aggressive"]
-
-        # index of non-aggressive vehicles
-        ind_nonaggressive = np.arange(self.scenario.num_vehicles)
-        ind_nonaggressive = ind_nonaggressive[np.array([ind_nonaggressive[i] not in self.ind_aggressive
-                                                        for i in range(len(ind_nonaggressive))])]
-        self.ind_nonaggressive = ind_nonaggressive
-
-    def compute_reward(self, state, action, **kwargs):
-        """
-        See parent class
-        """
-        # if any(state[0] < 0) or kwargs["fail"]:
-        #     return -20.0
-
-        # max_cost = np.append(np.array([self.env_params["target_velocity_aggressive"]]*len(self.ind_nonaggressive)),
-        #                      np.array([self.env_params["target_velocity"]]*len(self.ind_nonaggressive)))
-        # max_cost = np.linalg.norm(max_cost)
-
-        # # cost associated with being away from target velocity
-        # # if the vehicle's velocity is more than twice the target velocity, the cost does not become worse
-        # cost = np.append(state[0][self.ind_aggressive].clip(max=2*self.env_params["target_velocity_aggressive"]) -
-        #                  self.env_params["target_velocity_aggressive"],
-        #                  state[0][self.ind_nonaggressive].clip(max=2*self.env_params["target_velocity"]) -
-        #                  self.env_params["target_velocity"])
-        # cost = np.linalg.norm(cost)
-
-        # return max_cost - cost
-
-        if any(state[0] < 0) or kwargs["fail"]:
-            return -20.0
-
-        max_cost = np.append(np.array([self.env_params["target_velocity_aggressive"]]*len(self.ind_nonaggressive)),
-                             np.array([self.env_params["target_velocity"]]*len(self.ind_nonaggressive)))
-        max_cost = np.linalg.norm(max_cost)
-
-        # cost associated with being away from target velocity
-        # if the vehicle's velocity is more than twice the target velocity, the cost does not become worse
-        cost = np.append(state[0][self.ind_aggressive].clip(max=2*self.env_params["target_velocity_aggressive"]) -
-                         self.env_params["target_velocity_aggressive"],
-                         state[0][self.ind_nonaggressive].clip(max=2*self.env_params["target_velocity"]) -
-                         self.env_params["target_velocity"])
-        cost = np.linalg.norm(cost)
-
-        return max_cost - cost+# class ShepherdAggressiveDrivers(SimpleLaneChangingAccelerationEnvironment):
+#
+#     def __init__(self, env_params, sumo_binary, sumo_params, scenario):
+#         super().__init__(env_params, sumo_binary, sumo_params, scenario)
+#
+#         # index of aggressive vehicles
+#         self.ind_aggressive = env_params["ind_aggressive"]
+#
+#         # index of non-aggressive vehicles
+#         ind_nonaggressive = np.arange(self.scenario.num_vehicles)
+#         ind_nonaggressive = ind_nonaggressive[np.array([ind_nonaggressive[i] not in self.ind_aggressive
+#                                                         for i in range(len(ind_nonaggressive))])]
+#         self.ind_nonaggressive = ind_nonaggressive
+#
+#     def compute_reward(self, state, action, **kwargs):
+#         """
+#         See parent class
+#         """
+#         # if any(state[0] < 0) or kwargs["fail"]:
+#         #     return -20.0
+#
+#         # max_cost = np.append(np.array([self.env_params["target_velocity_aggressive"]]*len(self.ind_nonaggressive)),
+#         #                      np.array([self.env_params["target_velocity"]]*len(self.ind_nonaggressive)))
+#         # max_cost = np.linalg.norm(max_cost)
+#
+#         # # cost associated with being away from target velocity
+#         # # if the vehicle's velocity is more than twice the target velocity, the cost does not become worse
+#         # cost = np.append(state[0][self.ind_aggressive].clip(max=2*self.env_params["target_velocity_aggressive"]) -
+#         #                  self.env_params["target_velocity_aggressive"],
+#         #                  state[0][self.ind_nonaggressive].clip(max=2*self.env_params["target_velocity"]) -
+#         #                  self.env_params["target_velocity"])
+#         # cost = np.linalg.norm(cost)
+#
+#         # return max_cost - cost
+#
+#         if any(state[0] < 0) or kwargs["fail"]:
+#             return -20.0
+#
+#         max_cost = np.append(np.array([self.env_params["target_velocity_aggressive"]]*len(self.ind_nonaggressive)),
+#                              np.array([self.env_params["target_velocity"]]*len(self.ind_nonaggressive)))
+#         max_cost = np.linalg.norm(max_cost)
+#
+#         # cost associated with being away from target velocity
+#         # if the vehicle's velocity is more than twice the target velocity, the cost does not become worse
+#         cost = np.append(state[0][self.ind_aggressive].clip(max=2*self.env_params["target_velocity_aggressive"]) -
+#                          self.env_params["target_velocity_aggressive"],
+#                          state[0][self.ind_nonaggressive].clip(max=2*self.env_params["target_velocity"]) -
+#                          self.env_params["target_velocity"])
+#         cost = np.linalg.norm(cost)
+#
+#         return max_cost - cost