"""Multi-agent I-210 example.

Trains a non-constant number of agents, all sharing the same policy, on the
highway with ramps network.
"""
import os
import numpy as np

from ray.tune.registry import register_env

from flow.controllers import RLController
from flow.controllers.car_following_models import IDMController, SimCarFollowingController
from flow.controllers.lane_change_controllers import SafeAggressiveLaneChanger
import flow.config as config
from flow.core.params import EnvParams
from flow.core.params import NetParams
from flow.core.params import InitialConfig
from flow.core.params import InFlows
from flow.core.params import VehicleParams
from flow.core.params import SumoParams
from flow.core.params import SumoLaneChangeParams
from flow.core.params import SumoCarFollowingParams
from flow.core.rewards import energy_consumption
from flow.networks.i210_subnetwork import I210SubNetwork, EDGES_DISTRIBUTION
from flow.envs.multiagent.i210 import I210MultiEnv, ADDITIONAL_ENV_PARAMS
from flow.utils.registry import make_create_env

# SET UP PARAMETERS FOR THE SIMULATION

# number of steps per rollout
HORIZON = 4000

VEH_PER_HOUR_BASE_119257914 = 10800
VEH_PER_HOUR_BASE_27414345 = 321
VEH_PER_HOUR_BASE_27414342 = 421

# percentage of autonomous vehicles compared to human vehicles on highway
PENETRATION_RATE = 20

# SET UP PARAMETERS FOR THE ENVIRONMENT
additional_env_params = ADDITIONAL_ENV_PARAMS.copy()
additional_env_params.update({
    'max_accel': 2.6,
    'max_decel': 4.5,
    # configure the observation space. Look at the I210MultiEnv class for more info.
    'lead_obs': True,
    # whether to add in a reward for the speed of nearby vehicles
    "local_reward": True
})

# CREATE VEHICLE TYPES AND INFLOWS
# no vehicles in the network
vehicles = VehicleParams()
vehicles.add(
    "human",
    num_vehicles=0,
    lane_change_params=SumoLaneChangeParams(lane_change_mode="strategic"),
    acceleration_controller=(IDMController, {"a": .3, "b": 2.0, "noise": 0.5}),
<<<<<<< HEAD
    car_following_params=SumoCarFollowingParams(speed_mode="no_collide")
=======
    color='red'
>>>>>>> 768cf868
)
vehicles.add(
    "av",
    acceleration_controller=(RLController, {}),
    num_vehicles=0,
    color='red'
)

vehicles.add(
    "aggressive",
    acceleration_controller=(IDMController, {"a": 3.0, "b": 8.0, "noise": 0.5, "T": 0.0, "s0": 0.0}),
    car_following_params=SumoCarFollowingParams(speed_mode='no_collide'),
    lane_change_params=SumoLaneChangeParams(lane_change_mode="no_lat_collide"),
    lane_change_controller=(SafeAggressiveLaneChanger, {
                            "target_velocity": 100.0, "threshold": 1.0, "desired_lc_time_headway": 0.1}),
    num_vehicles=0,
    color='green',
)

inflow = InFlows()
# main highway
pen_rate = PENETRATION_RATE / 100
assert pen_rate < 1.0, "your penetration rate is over 100%"
assert pen_rate > 0.0, "your penetration rate should be above zero"
inflow.add(
    veh_type="human",
    edge="119257914",
    vehs_per_hour=int(VEH_PER_HOUR_BASE_119257914 * (1 - pen_rate)),
    # probability=1.0,
    depart_lane="random",
    departSpeed=20)
# # on ramp
# inflow.add(
#     veh_type="human",
#     edge="27414345",
#     vehs_per_hour=321 * pen_rate,
#     depart_lane="random",
#     depart_speed=20)
# inflow.add(
#     veh_type="human",
#     edge="27414342#0",
#     vehs_per_hour=421 * pen_rate,
#     depart_lane="random",
#     depart_speed=20)

# Now add the AVs
# main highway
inflow.add(
    veh_type="av",
    edge="119257914",
    vehs_per_hour=int(VEH_PER_HOUR_BASE_119257914 * pen_rate),
    # probability=1.0,
    depart_lane="random",
    depart_speed=20)
# # on ramp
# inflow.add(
#     veh_type="av",
#     edge="27414345",
#     vehs_per_hour=int(VEH_PER_HOUR_BASE_27414345 * pen_rate),
#     depart_lane="random",
#     depart_speed=20)
# inflow.add(
#     veh_type="av",
#     edge="27414342#0",
#     vehs_per_hour=int(VEH_PER_HOUR_BASE_27414342 * pen_rate),
#     depart_lane="random",
#     depart_speed=20)

NET_TEMPLATE = os.path.join(
    config.PROJECT_PATH,
    "examples/exp_configs/templates/sumo/test2.net.xml")

flow_params = dict(
    # name of the experiment
    exp_tag='I_210_subnetwork',

    # name of the flow environment the experiment is running on
    env_name=I210MultiEnv,

    # name of the network class the experiment is running on
    network=I210SubNetwork,

    # simulator that is used by the experiment
    simulator='traci',

    # simulation-related parameters
    sim=SumoParams(
        sim_step=0.5,
        render=False,
        color_by_speed=False,
        restart_instance=True,
        use_ballistic=True
    ),

    # environment related parameters (see flow.core.params.EnvParams)
    env=EnvParams(
        horizon=HORIZON,
        sims_per_step=1,
        warmup_steps=0,
        additional_params=additional_env_params,
    ),

    # network-related parameters (see flow.core.params.NetParams and the
    # network's documentation or ADDITIONAL_NET_PARAMS component)
    net=NetParams(
        inflows=inflow,
        template=NET_TEMPLATE
    ),

    # vehicles to be placed in the network at the start of a rollout (see
    # flow.core.params.VehicleParams)
    veh=vehicles,

    # parameters specifying the positioning of vehicles upon initialization/
    # reset (see flow.core.params.InitialConfig)
    initial=InitialConfig(
        edges_distribution=EDGES_DISTRIBUTION,
    ),
)

# SET UP RLLIB MULTI-AGENT FEATURES

create_env, env_name = make_create_env(params=flow_params, version=0)

# register as rllib env
register_env(env_name, create_env)

# multiagent configuration
test_env = create_env()
obs_space = test_env.observation_space
act_space = test_env.action_space

POLICY_GRAPHS = {'av': (None, obs_space, act_space, {})}

POLICIES_TO_TRAIN = ['av']


def policy_mapping_fn(_):
    """Map a policy in RLlib."""
    return 'av'


custom_callables = {
    "avg_speed": lambda env: np.mean([speed for speed in
                                      env.k.vehicle.get_speed(env.k.vehicle.get_ids()) if speed >= 0]),
    "avg_outflow": lambda env: np.nan_to_num(env.k.vehicle.get_outflow_rate(120)),
    "avg_energy": lambda env: -1*energy_consumption(env, 0.1),
    "avg_per_step_energy": lambda env: -1*energy_consumption(env, 0.1) / env.k.vehicle.num_vehicles,
}<|MERGE_RESOLUTION|>--- conflicted
+++ resolved
@@ -56,11 +56,7 @@
     num_vehicles=0,
     lane_change_params=SumoLaneChangeParams(lane_change_mode="strategic"),
     acceleration_controller=(IDMController, {"a": .3, "b": 2.0, "noise": 0.5}),
-<<<<<<< HEAD
-    car_following_params=SumoCarFollowingParams(speed_mode="no_collide")
-=======
-    color='red'
->>>>>>> 768cf868
+    car_following_params=SumoCarFollowingParams(speed_mode="no_collide"),
 )
 vehicles.add(
     "av",
@@ -159,7 +155,7 @@
     env=EnvParams(
         horizon=HORIZON,
         sims_per_step=1,
-        warmup_steps=0,
+        warmup_steps=800,
         additional_params=additional_env_params,
     ),
 
