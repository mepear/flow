--- conflicted
+++ resolved
@@ -18,10 +18,7 @@
 from flow.core.params import VehicleParams
 from flow.core.params import SumoParams
 from flow.core.params import SumoLaneChangeParams
-<<<<<<< HEAD
-=======
 from flow.core.params import SumoCarFollowingParams
->>>>>>> 20c24ede
 from flow.core.rewards import energy_consumption
 from flow.networks.i210_subnetwork import I210SubNetwork, EDGES_DISTRIBUTION
 from flow.envs.multiagent.i210 import I210MultiEnv, ADDITIONAL_ENV_PARAMS
@@ -35,10 +32,7 @@
 VEH_PER_HOUR_BASE_119257914 = 10800
 VEH_PER_HOUR_BASE_27414345 = 321
 VEH_PER_HOUR_BASE_27414342 = 421
-<<<<<<< HEAD
-
-=======
->>>>>>> 20c24ede
+
 
 # percentage of autonomous vehicles compared to human vehicles on highway
 PENETRATION_RATE = 10
@@ -56,7 +50,6 @@
     'lead_obs': True,
     # whether to add in a reward for the speed of nearby vehicles
     "local_reward": True,
-<<<<<<< HEAD
     # whether to use the MPG reward. Otherwise, defaults to a target velocity reward
     "mpg_reward": True,
     # how many vehicles to look back for the MPG reward
@@ -82,11 +75,6 @@
     "speed_curriculum_iters": 100,
     # weight of the headway reward
     "speed_reward_gain": 0.5
-=======
-    # whether to reroute vehicles once they have exited
-    "reroute_on_exit": True,
-    'target_velocity': 18,
->>>>>>> 20c24ede
 })
 
 # CREATE VEHICLE TYPES AND INFLOWS
@@ -97,10 +85,7 @@
     num_vehicles=0,
     lane_change_params=SumoLaneChangeParams(lane_change_mode="strategic"),
     acceleration_controller=(IDMController, {"a": .3, "b": 2.0, "noise": 0.5}),
-<<<<<<< HEAD
-=======
     car_following_params=SumoCarFollowingParams(speed_mode="no_collide"),
->>>>>>> 20c24ede
 )
 vehicles.add(
     "av",
@@ -164,11 +149,7 @@
 
 warmup_steps = 0
 if additional_env_params['reroute_on_exit']:
-<<<<<<< HEAD
-    warmup_steps = 1200
-=======
     warmup_steps = 400
->>>>>>> 20c24ede
 
 flow_params = dict(
     # name of the experiment
@@ -189,12 +170,8 @@
         render=False,
         color_by_speed=False,
         restart_instance=True,
-<<<<<<< HEAD
-        use_ballistic=True
-=======
         use_ballistic=True,
         disable_collisions=True
->>>>>>> 20c24ede
     ),
 
     # environment related parameters (see flow.core.params.EnvParams)
@@ -253,13 +230,7 @@
 custom_callables = {
     "avg_speed": lambda env: np.mean([speed for speed in
                                       env.k.vehicle.get_speed(env.k.vehicle.get_ids()) if speed >= 0]),
-<<<<<<< HEAD
-    "avg_outflow": lambda env: np.nan_to_num(
-        env.k.vehicle.get_outflow_rate(120)),
-    "avg_energy": lambda env: -1*energy_consumption(env, 0.1)
-=======
     "avg_outflow": lambda env: np.nan_to_num(env.k.vehicle.get_outflow_rate(120)),
     "avg_energy": lambda env: -1*energy_consumption(env, 0.1),
     "avg_per_step_energy": lambda env: -1*energy_consumption(env, 0.1) / env.k.vehicle.num_vehicles,
->>>>>>> 20c24ede
 }