"""I-210 subnetwork example."""
import os
import numpy as np

<<<<<<< HEAD
from flow.controllers.car_following_models import IDMController
from flow.controllers.velocity_controllers import FollowerStopper
=======
from flow.controllers import IDMController
from flow.controllers import I210Router
>>>>>>> 20c24ede
from flow.core.params import SumoParams
from flow.core.params import EnvParams
from flow.core.params import NetParams
from flow.core.params import SumoLaneChangeParams
from flow.core.params import VehicleParams
from flow.core.params import InitialConfig
from flow.core.params import InFlows
from flow.core.rewards import miles_per_gallon
import flow.config as config
from flow.envs import TestEnv
from flow.networks.i210_subnetwork import I210SubNetwork, EDGES_DISTRIBUTION

<<<<<<< HEAD
PENETRATION_RATE = 0.0
HIGHWAY_INFLOW_RATE = 10800

# create the base vehicle type that will be used for inflows
=======
# =========================================================================== #
# Specify some configurable constants.                                        #
# =========================================================================== #

# whether to include the upstream ghost edge in the network
WANT_GHOST_CELL = True
# whether to include the downstream slow-down edge in the network
WANT_DOWNSTREAM_BOUNDARY = True
# whether to include vehicles on the on-ramp
ON_RAMP = True
# the inflow rate of vehicles (in veh/hr)
INFLOW_RATE = 5 * 2215
# the speed of inflowing vehicles from the main edge (in m/s)
INFLOW_SPEED = 24.1

# =========================================================================== #
# Specify the path to the network template.                                   #
# =========================================================================== #

if WANT_DOWNSTREAM_BOUNDARY:
    net_template = os.path.join(
        config.PROJECT_PATH,
        "examples/exp_configs/templates/sumo/i210_with_ghost_cell_with_"
        "downstream.xml")
elif WANT_GHOST_CELL:
    net_template = os.path.join(
        config.PROJECT_PATH,
        "examples/exp_configs/templates/sumo/i210_with_ghost_cell.xml")
else:
    net_template = os.path.join(
        config.PROJECT_PATH,
        "examples/exp_configs/templates/sumo/test2.net.xml")

# If the ghost cell is not being used, remove it from the initial edges that
# vehicles can be placed on.
edges_distribution = EDGES_DISTRIBUTION.copy()
if not WANT_GHOST_CELL:
    edges_distribution.remove("ghost0")

# =========================================================================== #
# Specify vehicle-specific information and inflows.                           #
# =========================================================================== #

>>>>>>> 20c24ede
vehicles = VehicleParams()
# human vehicles
vehicles.add(
    "human",
    num_vehicles=0,
    lane_change_params=SumoLaneChangeParams(
        lane_change_mode="strategic",
    ),
<<<<<<< HEAD
    acceleration_controller=(IDMController, {"a": .3, "b": 2.0, "noise": 0.5}),
=======
    acceleration_controller=(IDMController, {
        "a": 1.3,
        "b": 2.0,
        "noise": 0.3,
    }),
    routing_controller=(I210Router, {}) if ON_RAMP else None,
>>>>>>> 20c24ede
)

if PENETRATION_RATE > 0.0:
    vehicles.add(
        "av",
        num_vehicles=0,
        acceleration_controller=(FollowerStopper, {"v_des": 12.0}),
    )


inflow = InFlows()
<<<<<<< HEAD

# on ramp
# inflow.add(
#     veh_type="human",
#     edge="27414345",
#     vehs_per_hour=321,
#     departLane="random",
#     departSpeed=20)
# inflow.add(
#     veh_type="human",
#     edge="27414342#0",
#     vehs_per_hour=421,
#     departLane="random",
#     departSpeed=20)

inflow.add(
    veh_type="human",
    edge="119257914",
    vehs_per_hour=int(HIGHWAY_INFLOW_RATE * (1 - PENETRATION_RATE / 100)),
    depart_lane="free",
    depart_speed="23",
    name="idm_highway_inflow")

if PENETRATION_RATE > 0.0:
    inflow.add(
        veh_type="av",
        edge="119257914",
        vehs_per_hour=int(HIGHWAY_INFLOW_RATE * (PENETRATION_RATE / 100)),
        depart_lane="free",
        depart_speed="23",
        name="av_highway_inflow")

NET_TEMPLATE = os.path.join(
    config.PROJECT_PATH,
    "examples/exp_configs/templates/sumo/test2.net.xml")
=======
# main highway
inflow.add(
    veh_type="human",
    edge="ghost0" if WANT_GHOST_CELL else "119257914",
    vehs_per_hour=INFLOW_RATE,
    departLane="best",
    departSpeed=INFLOW_SPEED)
# on ramp
if ON_RAMP:
    inflow.add(
        veh_type="human",
        edge="27414345",
        vehs_per_hour=500,
        departLane="random",
        departSpeed=10)
    inflow.add(
        veh_type="human",
        edge="27414342#0",
        vehs_per_hour=500,
        departLane="random",
        departSpeed=10)

# =========================================================================== #
# Generate the flow_params dict with all relevant simulation information.     #
# =========================================================================== #
>>>>>>> 20c24ede

flow_params = dict(
    # name of the experiment
    exp_tag='I-210_subnetwork',

    # name of the flow environment the experiment is running on
    env_name=TestEnv,

    # name of the network class the experiment is running on
    network=I210SubNetwork,

    # simulator that is used by the experiment
    simulator='traci',

    # simulation-related parameters
    sim=SumoParams(
        sim_step=0.4,
        render=False,
        color_by_speed=False,
        use_ballistic=True
    ),

    # environment related parameters (see flow.core.params.EnvParams)
    env=EnvParams(
<<<<<<< HEAD
        horizon=2000,
        warmup_steps=600
=======
        horizon=10000,
>>>>>>> 20c24ede
    ),

    # network-related parameters (see flow.core.params.NetParams and the
    # network's documentation or ADDITIONAL_NET_PARAMS component)
    net=NetParams(
        inflows=inflow,
        template=net_template,
        additional_params={
            "on_ramp": ON_RAMP,
            "ghost_edge": WANT_GHOST_CELL,
        }
    ),

    # vehicles to be placed in the network at the start of a rollout (see
    # flow.core.params.VehicleParams)
    veh=vehicles,

    # parameters specifying the positioning of vehicles upon initialization/
    # reset (see flow.core.params.InitialConfig)
    initial=InitialConfig(
        edges_distribution=edges_distribution,
    ),
)

# =========================================================================== #
# Specify custom callable that is logged during simulation runtime.           #
# =========================================================================== #

edge_id = "119257908#1-AddedOnRampEdge"
custom_callables = {
    "avg_merge_speed": lambda env: np.nan_to_num(np.mean(
        env.k.vehicle.get_speed(env.k.vehicle.get_ids()))),
    "avg_outflow": lambda env: np.nan_to_num(
        env.k.vehicle.get_outflow_rate(120)),
    # we multiply by 5 to account for the vehicle length and by 1000 to convert
    # into veh/km
    "avg_density": lambda env: 5 * 1000 * len(env.k.vehicle.get_ids_by_edge(
        edge_id)) / (env.k.network.edge_length(edge_id)
                     * env.k.network.num_lanes(edge_id)),
    "mpg": lambda env: miles_per_gallon(env, env.k.vehicle.get_ids(), gain=1.0)
}<|MERGE_RESOLUTION|>--- conflicted
+++ resolved
@@ -2,13 +2,9 @@
 import os
 import numpy as np
 
-<<<<<<< HEAD
-from flow.controllers.car_following_models import IDMController
-from flow.controllers.velocity_controllers import FollowerStopper
-=======
 from flow.controllers import IDMController
 from flow.controllers import I210Router
->>>>>>> 20c24ede
+from flow.controllers.velocity_controllers import FollowerStopper
 from flow.core.params import SumoParams
 from flow.core.params import EnvParams
 from flow.core.params import NetParams
@@ -21,12 +17,6 @@
 from flow.envs import TestEnv
 from flow.networks.i210_subnetwork import I210SubNetwork, EDGES_DISTRIBUTION
 
-<<<<<<< HEAD
-PENETRATION_RATE = 0.0
-HIGHWAY_INFLOW_RATE = 10800
-
-# create the base vehicle type that will be used for inflows
-=======
 # =========================================================================== #
 # Specify some configurable constants.                                        #
 # =========================================================================== #
@@ -41,6 +31,8 @@
 INFLOW_RATE = 5 * 2215
 # the speed of inflowing vehicles from the main edge (in m/s)
 INFLOW_SPEED = 24.1
+# fraction of AVs
+PENETRATION_RATE = 10.0
 
 # =========================================================================== #
 # Specify the path to the network template.                                   #
@@ -70,7 +62,6 @@
 # Specify vehicle-specific information and inflows.                           #
 # =========================================================================== #
 
->>>>>>> 20c24ede
 vehicles = VehicleParams()
 # human vehicles
 vehicles.add(
@@ -79,16 +70,12 @@
     lane_change_params=SumoLaneChangeParams(
         lane_change_mode="strategic",
     ),
-<<<<<<< HEAD
-    acceleration_controller=(IDMController, {"a": .3, "b": 2.0, "noise": 0.5}),
-=======
     acceleration_controller=(IDMController, {
         "a": 1.3,
         "b": 2.0,
         "noise": 0.3,
     }),
     routing_controller=(I210Router, {}) if ON_RAMP else None,
->>>>>>> 20c24ede
 )
 
 if PENETRATION_RATE > 0.0:
@@ -100,69 +87,53 @@
 
 
 inflow = InFlows()
-<<<<<<< HEAD
-
-# on ramp
-# inflow.add(
-#     veh_type="human",
-#     edge="27414345",
-#     vehs_per_hour=321,
-#     departLane="random",
-#     departSpeed=20)
-# inflow.add(
-#     veh_type="human",
-#     edge="27414342#0",
-#     vehs_per_hour=421,
-#     departLane="random",
-#     departSpeed=20)
-
+
+# main highway
 inflow.add(
     veh_type="human",
-    edge="119257914",
-    vehs_per_hour=int(HIGHWAY_INFLOW_RATE * (1 - PENETRATION_RATE / 100)),
-    depart_lane="free",
-    depart_speed="23",
-    name="idm_highway_inflow")
-
+    edge="ghost0" if WANT_GHOST_CELL else "119257914",
+    vehs_per_hour=int(INFLOW_RATE * (1 - PENETRATION_RATE / 100)),
+    departLane="best",
+    departSpeed=INFLOW_SPEED)
 if PENETRATION_RATE > 0.0:
     inflow.add(
         veh_type="av",
         edge="119257914",
-        vehs_per_hour=int(HIGHWAY_INFLOW_RATE * (PENETRATION_RATE / 100)),
+        vehs_per_hour=int(INFLOW_RATE * (PENETRATION_RATE / 100)),
         depart_lane="free",
         depart_speed="23",
         name="av_highway_inflow")
-
-NET_TEMPLATE = os.path.join(
-    config.PROJECT_PATH,
-    "examples/exp_configs/templates/sumo/test2.net.xml")
-=======
-# main highway
-inflow.add(
-    veh_type="human",
-    edge="ghost0" if WANT_GHOST_CELL else "119257914",
-    vehs_per_hour=INFLOW_RATE,
-    departLane="best",
-    departSpeed=INFLOW_SPEED)
 # on ramp
 if ON_RAMP:
     inflow.add(
         veh_type="human",
         edge="27414345",
-        vehs_per_hour=500,
+        vehs_per_hour=int(500 * (1 - PENETRATION_RATE / 100)),
         departLane="random",
         departSpeed=10)
     inflow.add(
         veh_type="human",
         edge="27414342#0",
-        vehs_per_hour=500,
+        vehs_per_hour=int(500 * (1 - PENETRATION_RATE / 100)),
         departLane="random",
         departSpeed=10)
+    if PENETRATION_RATE > 0.0:
+        inflow.add(
+            veh_type="human",
+            edge="av",
+            vehs_per_hour=int(500 * PENETRATION_RATE / 100),
+            departLane="random",
+            departSpeed=10)
+        inflow.add(
+            veh_type="av",
+            edge="27414342#0",
+            vehs_per_hour=int(500 * PENETRATION_RATE / 100),
+            departLane="random",
+            departSpeed=10)
 
 # =========================================================================== #
 # Generate the flow_params dict with all relevant simulation information.     #
 # =========================================================================== #
->>>>>>> 20c24ede
 
 flow_params = dict(
     # name of the experiment
@@ -187,12 +158,7 @@
 
     # environment related parameters (see flow.core.params.EnvParams)
     env=EnvParams(
-<<<<<<< HEAD
-        horizon=2000,
-        warmup_steps=600
-=======
         horizon=10000,
->>>>>>> 20c24ede
     ),
 
     # network-related parameters (see flow.core.params.NetParams and the
