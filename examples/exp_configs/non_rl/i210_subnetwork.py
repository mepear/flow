--- conflicted
+++ resolved
@@ -33,17 +33,12 @@
 INFLOW_RATE = 2050
 # the speed of inflowing vehicles from the main edge (in m/s)
 INFLOW_SPEED = 25.5
-<<<<<<< HEAD
 # fraction of vehicles that are follower-stoppers. 0.10 corresponds to 10%
 PENETRATION_RATE = 0.0
 # desired speed of the follower stopper vehicles
 V_DES = 5.0
 # horizon over which to run the env
-HORIZON = 1000
-=======
-# horizon over which to run the env
 HORIZON = 1500
->>>>>>> 9e16b190
 # steps to run before follower-stopper is allowed to take control
 WARMUP_STEPS = 600
 
@@ -105,7 +100,6 @@
 inflow = InFlows()
 
 # main highway
-<<<<<<< HEAD
 highway_start_edge = "ghost0" if WANT_GHOST_CELL else "119257914"
 
 for lane in [0, 1, 2, 3, 4]:
@@ -124,15 +118,6 @@
             departLane=lane,
             departSpeed=INFLOW_SPEED)
 
-=======
-for lane in [0, 1, 2, 3, 4]:
-    inflow.add(
-        veh_type="human",
-        edge="ghost0" if WANT_GHOST_CELL else "119257914",
-        vehs_per_hour=INFLOW_RATE,
-        departLane=lane,
-        departSpeed=INFLOW_SPEED)
->>>>>>> 9e16b190
 # on ramp
 if ON_RAMP:
     inflow.add(
