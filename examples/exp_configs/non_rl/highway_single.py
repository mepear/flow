"""Example of an open network with human-driven vehicles and a wave."""

import numpy as np

from flow.controllers import IDMController
from flow.controllers.velocity_controllers import FollowerStopper
from flow.core.params import EnvParams
from flow.core.params import NetParams
from flow.core.params import InitialConfig
from flow.core.params import InFlows
from flow.core.params import VehicleParams
from flow.core.params import SumoParams
from flow.core.rewards import instantaneous_mpg
from flow.core.params import SumoCarFollowingParams
from flow.networks import HighwayNetwork
from flow.envs import TestEnv
from flow.networks.highway import ADDITIONAL_NET_PARAMS

# the speed of vehicles entering the network
TRAFFIC_SPEED = 24.1
# the maximum speed at the downstream boundary edge
END_SPEED = 6.0
# the inflow rate of vehicles
TRAFFIC_FLOW = 2215
# the simulation time horizon (in steps)
HORIZON = 1500
# whether to include noise in the car-following models
INCLUDE_NOISE = True
# fraction of vehicles that are follower-stoppers. 0.10 corresponds to 10%
PENETRATION_RATE = 0.0

additional_net_params = ADDITIONAL_NET_PARAMS.copy()
additional_net_params.update({
    # length of the highway
    "length": 2500,
    # number of lanes
    "lanes": 1,
    # speed limit for all edges
    "speed_limit": 30,
    # number of edges to divide the highway into
    "num_edges": 2,
    # whether to include a ghost edge. This edge is provided a different speed
    # limit.
    "use_ghost_edge": True,
    # speed limit for the ghost edge
    "ghost_speed_limit": END_SPEED,
    # length of the downstream ghost edge with the reduced speed limit
    "boundary_cell_length": 300,
})

vehicles = VehicleParams()
vehicles.add(
    "human",
    acceleration_controller=(IDMController, {
        'a': 1.3,
        'b': 2.0,
        'noise': 0.3 if INCLUDE_NOISE else 0.0,
        "display_warnings": False,
        "fail_safe": ['obey_speed_limit', 'safe_velocity', 'feasible_accel'],
    }),
    car_following_params=SumoCarFollowingParams(
        min_gap=0.5,
        speed_mode=12  # right of way at intersections + obey limits on deceleration
    ),
)

if PENETRATION_RATE > 0.0:
    default_controller = (IDMController, {
        "a": 1.3,
        "b": 2.0,
        "noise": 0.3,
        "fail_safe": ['obey_speed_limit', 'safe_velocity', 'feasible_accel'],
    }
                          )
    vehicles.add(
        "av",
        color='red',
        car_following_params=SumoCarFollowingParams(
            min_gap=0.5,
            speed_mode=12  # right of way at intersections + obey limits on deceleration
        ),
        num_vehicles=0,
        acceleration_controller=(FollowerStopper, {
            "v_des": 5.0,
            "control_length": [500, 2300],
<<<<<<< HEAD
            "default_controller": default_controller,
=======
            "display_warnings": False,
>>>>>>> 52a90b90
            "fail_safe": ['obey_speed_limit', 'safe_velocity', 'feasible_accel'],
        }),
    )

inflows = InFlows()

inflows.add(
    veh_type="human",
    edge="highway_0",
    vehs_per_hour=int(TRAFFIC_FLOW * (1 - PENETRATION_RATE)),
    depart_lane="free",
    depart_speed=TRAFFIC_SPEED,
    name="idm_highway_inflow")

if PENETRATION_RATE > 0.0:
    inflows.add(
        veh_type="av",
        edge="highway_0",
        vehs_per_hour=int(TRAFFIC_FLOW * PENETRATION_RATE),
        depart_lane="free",
        depart_speed=TRAFFIC_SPEED,
        name="av_highway_inflow")

# SET UP FLOW PARAMETERS

flow_params = dict(
    # name of the experiment
    exp_tag='highway-single',

    # name of the flow environment the experiment is running on
    env_name=TestEnv,

    # name of the network class the experiment is running on
    network=HighwayNetwork,

    # simulator that is used by the experiment
    simulator='traci',

    # environment related parameters (see flow.core.params.EnvParams)
    env=EnvParams(
        horizon=HORIZON,
        warmup_steps=500,
        sims_per_step=3,
    ),

    # sumo-related parameters (see flow.core.params.SumoParams)
    sim=SumoParams(
        sim_step=0.4,
        render=False,
        use_ballistic=True,
        restart_instance=False
    ),

    # network-related parameters (see flow.core.params.NetParams and the
    # network's documentation or ADDITIONAL_NET_PARAMS component)
    net=NetParams(
        inflows=inflows,
        additional_params=additional_net_params
    ),

    # vehicles to be placed in the network at the start of a rollout (see
    # flow.core.params.VehicleParams)
    veh=vehicles,

    # parameters specifying the positioning of vehicles upon initialization/
    # reset (see flow.core.params.InitialConfig)
    initial=InitialConfig(),
)

custom_callables = {
    "avg_merge_speed": lambda env: np.nan_to_num(np.mean(
        env.k.vehicle.get_speed(env.k.vehicle.get_ids()))),
    "avg_outflow": lambda env: np.nan_to_num(
        env.k.vehicle.get_outflow_rate(120)),
    "miles_per_gallon": lambda env: np.nan_to_num(
        instantaneous_mpg(env, env.k.vehicle.get_ids(), gain=1.0)
    )
}<|MERGE_RESOLUTION|>--- conflicted
+++ resolved
@@ -83,11 +83,8 @@
         acceleration_controller=(FollowerStopper, {
             "v_des": 5.0,
             "control_length": [500, 2300],
-<<<<<<< HEAD
             "default_controller": default_controller,
-=======
             "display_warnings": False,
->>>>>>> 52a90b90
             "fail_safe": ['obey_speed_limit', 'safe_velocity', 'feasible_accel'],
         }),
     )
