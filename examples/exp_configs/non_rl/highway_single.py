--- conflicted
+++ resolved
@@ -1,14 +1,9 @@
-<<<<<<< HEAD
 """Example of an open network with human-driven vehicles and a wave."""
 
 import numpy as np
 
 from flow.controllers import IDMController
 from flow.controllers.velocity_controllers import FollowerStopper
-=======
-"""Example of an open network with human-driven vehicles."""
-from flow.controllers import IDMController
->>>>>>> 86c2e4cf
 from flow.core.params import EnvParams
 from flow.core.params import NetParams
 from flow.core.params import InitialConfig
@@ -16,10 +11,7 @@
 from flow.core.params import VehicleParams
 from flow.core.params import SumoParams
 from flow.core.params import SumoLaneChangeParams
-<<<<<<< HEAD
 from flow.core.rewards import miles_per_gallon, miles_per_megajoule
-=======
->>>>>>> 86c2e4cf
 from flow.core.params import SumoCarFollowingParams
 from flow.networks import HighwayNetwork
 from flow.envs import TestEnv
@@ -32,17 +24,11 @@
 # the inflow rate of vehicles
 TRAFFIC_FLOW = 2215
 # the simulation time horizon (in steps)
-<<<<<<< HEAD
-HORIZON = 1000
-# whether to include noise in the car-following models
-INCLUDE_NOISE = True
-
-PENETRATION_RATE = 10.0
-=======
 HORIZON = 1500
 # whether to include noise in the car-following models
 INCLUDE_NOISE = True
->>>>>>> 86c2e4cf
+# penetration rate of the follower-stopper vehicles
+PENETRATION_RATE = 10.0
 
 additional_net_params = ADDITIONAL_NET_PARAMS.copy()
 additional_net_params.update({
@@ -54,20 +40,12 @@
     "speed_limit": 30,
     # number of edges to divide the highway into
     "num_edges": 2,
-<<<<<<< HEAD
-    # whether to include a ghost edge
-    "use_ghost_edge": True,
-    # speed limit for the ghost edge
-    "ghost_speed_limit": END_SPEED,
-    # length of the cell imposing a boundary
-=======
     # whether to include a ghost edge. This edge is provided a different speed
     # limit.
     "use_ghost_edge": True,
     # speed limit for the ghost edge
     "ghost_speed_limit": END_SPEED,
     # length of the downstream ghost edge with the reduced speed limit
->>>>>>> 86c2e4cf
     "boundary_cell_length": 300,
 })
 
@@ -88,13 +66,15 @@
     ),
 )
 
-
 if PENETRATION_RATE > 0.0:
     vehicles.add(
         "av",
         color='red',
         num_vehicles=0,
-        acceleration_controller=(FollowerStopper, {"v_des": 5.0, "control_length": [500, 2300]}),
+        acceleration_controller=(FollowerStopper, {
+            "v_des": 5.0,
+            "control_length": [500, 2300]
+        }),
     )
 
 inflows = InFlows()
@@ -107,7 +87,6 @@
     depart_speed=TRAFFIC_SPEED,
     name="idm_highway_inflow")
 
-<<<<<<< HEAD
 if PENETRATION_RATE > 0.0:
     inflows.add(
         veh_type="av",
@@ -119,8 +98,6 @@
 
 # SET UP FLOW PARAMETERS
 
-=======
->>>>>>> 86c2e4cf
 flow_params = dict(
     # name of the experiment
     exp_tag='highway-single',
@@ -145,13 +122,8 @@
     sim=SumoParams(
         sim_step=0.4,
         render=False,
-<<<<<<< HEAD
-        restart_instance=False,
-        use_ballistic=True
-=======
         use_ballistic=True,
         restart_instance=False
->>>>>>> 86c2e4cf
     ),
 
     # network-related parameters (see flow.core.params.NetParams and the
