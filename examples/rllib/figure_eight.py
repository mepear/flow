"""Figure eight example."""

import json

import ray
from ray.rllib.agents.agent import get_agent_class
from ray.tune import run_experiments
from ray.tune.registry import register_env

from flow.utils.registry import make_create_env
from flow.utils.rllib import FlowParamsEncoder
from flow.core.params import SumoParams, EnvParams, InitialConfig, NetParams
from flow.core.vehicles import Vehicles
from flow.controllers import IDMController, ContinuousRouter, RLController
from flow.scenarios.figure_eight import ADDITIONAL_NET_PARAMS

# time horizon of a single rollout
HORIZON = 1500
# number of rollouts per training iteration
N_ROLLOUTS = 2
# number of parallel workers
N_CPUS = 2

# We place one autonomous vehicle and 13 human-driven vehicles in the network
vehicles = Vehicles()
vehicles.add(
    veh_id="human",
    acceleration_controller=(IDMController, {
        "noise": 0.2
    }),
    routing_controller=(ContinuousRouter, {}),
    speed_mode="no_collide",
    num_vehicles=13)
vehicles.add(
    veh_id="rl",
    acceleration_controller=(RLController, {}),
    routing_controller=(ContinuousRouter, {}),
    speed_mode="no_collide",
    num_vehicles=1)

flow_params = dict(
    # name of the experiment
    exp_tag="figure_eight_intersection_control",

    # name of the flow environment the experiment is running on
    env_name="AccelEnv",

    # name of the scenario class the experiment is running on
    scenario="Figure8Scenario",

    # sumo-related parameters (see flow.core.params.SumoParams)
    sumo=SumoParams(
        sim_step=0.1,
        render=False,
    ),

    # environment related parameters (see flow.core.params.EnvParams)
    env=EnvParams(
        horizon=HORIZON,
        additional_params={
            "target_velocity": 20,
            "max_accel": 3,
            "max_decel": 3,
        },
    ),

    # network-related parameters (see flow.core.params.NetParams and the
    # scenario's documentation or ADDITIONAL_NET_PARAMS component)
    net=NetParams(
        no_internal_links=False,
        additional_params=ADDITIONAL_NET_PARAMS,
    ),

    # vehicles to be placed in the network at the start of a rollout (see
    # flow.core.vehicles.Vehicles)
    veh=vehicles,

    # parameters specifying the positioning of vehicles upon initialization/
    # reset (see flow.core.params.InitialConfig)
    initial=InitialConfig(),
)

if __name__ == "__main__":
    ray.init(num_cpus=N_CPUS+1, redirect_output=False)

    alg_run = "PPO"

    agent_cls = get_agent_class(alg_run)
    config = agent_cls._default_config.copy()
    config["num_workers"] = N_CPUS
    config["train_batch_size"] = HORIZON * N_ROLLOUTS
    config["gamma"] = 0.999  # discount rate
    config["model"].update({"fcnet_hiddens": [100, 50, 25]})
    config["use_gae"] = True
    config["lambda"] = 0.97
<<<<<<< HEAD
    config["sgd_minibatch_size"] = min(16 * 1024, config["train_batch_size"])
=======
>>>>>>> e122bd12
    config["kl_target"] = 0.02
    config["num_sgd_iter"] = 10
    config["horizon"] = HORIZON
    config["observation_filter"] = "NoFilter"

    # save the flow params for replay
    flow_json = json.dumps(
        flow_params, cls=FlowParamsEncoder, sort_keys=True, indent=4)
    config['env_config']['flow_params'] = flow_json
    config['env_config']['run'] = alg_run

    create_env, env_name = make_create_env(params=flow_params, version=0)

    # Register as rllib env
    register_env(env_name, create_env)

    trials = run_experiments({
        flow_params["exp_tag"]: {
            "run": alg_run,
            "env": env_name,
            "config": {
                **config
            },
            "checkpoint_freq": 1,
            "max_failures": 999,
            "stop": {
                "training_iteration": 1
            },
<<<<<<< HEAD
            "num_samples": 1,
            "upload_dir": "s3://kevin.experiments"
=======
            "num_samples": 3,
>>>>>>> e122bd12
        },
    })<|MERGE_RESOLUTION|>--- conflicted
+++ resolved
@@ -93,10 +93,7 @@
     config["model"].update({"fcnet_hiddens": [100, 50, 25]})
     config["use_gae"] = True
     config["lambda"] = 0.97
-<<<<<<< HEAD
     config["sgd_minibatch_size"] = min(16 * 1024, config["train_batch_size"])
-=======
->>>>>>> e122bd12
     config["kl_target"] = 0.02
     config["num_sgd_iter"] = 10
     config["horizon"] = HORIZON
@@ -125,11 +122,7 @@
             "stop": {
                 "training_iteration": 1
             },
-<<<<<<< HEAD
-            "num_samples": 1,
+            "num_samples": 3,
             "upload_dir": "s3://kevin.experiments"
-=======
-            "num_samples": 3,
->>>>>>> e122bd12
         },
     })