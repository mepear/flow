{
 "cells": [
  {
   "cell_type": "markdown",
   "metadata": {},
   "source": [
    "# Tutorial 01: Running Sumo Simulations\n",
    "\n",
    "This tutorial walks through the process of running non-RL traffic simulations in Flow. Simulations of this form act as non-autonomous baselines and depict the behavior of human dynamics on a network. Similar simulations may also be used to evaluate the performance of hand-designed controllers on a network. This tutorial focuses primarily on the former use case, while an example of the latter may be found in `exercise07_controllers.ipynb`.\n",
    "\n",
    "In this exercise, we simulate a initially perturbed single lane ring road. We witness in simulation that as time advances the initially perturbations do not dissipate, but instead propagates and expands until vehicles are forced to periodically stop and accelerate. For more information on this behavior, we refer the reader to the following article [1].\n",
    "\n",
    "## 1. Components of a Simulation\n",
    "All simulations, both in the presence and absence of RL, require two components: a *network*, and an *environment*. Networks describe the features of the transportation network used in simulation. This includes the positions and properties of nodes and edges constituting the lanes and junctions, as well as properties of the vehicles, traffic lights, inflows, etc. in the network. Environments, on the other hand, initialize, reset, and advance simulations, and act the primary interface between the reinforcement learning algorithm and the network. Moreover, custom environments may be used to modify the dynamical features of an network.\n",
    "\n",
<<<<<<< HEAD
    "## 2. Setting up a Network\n",
    "Flow contains a plethora of pre-designed networks used to replicate highways, intersections, and merges in both closed and open settings. All these networks are located in flow/networks. In order to recreate a ring road network, we begin by importing the network `LoopNetwork`."
=======
    "## 2. Setting up a Scenario\n",
    "Flow contains a plethora of pre-designed scenarios used to replicate highways, intersections, and merges in both closed and open settings. All these scenarios are located in flow/scenarios. In order to recreate a ring road network, we begin by importing the scenario `RingScenario`."
>>>>>>> 26ed2cf4
   ]
  },
  {
   "cell_type": "code",
   "execution_count": null,
   "metadata": {},
   "outputs": [],
   "source": [
<<<<<<< HEAD
    "from flow.networks.loop import LoopNetwork"
=======
    "from flow.scenarios.ring import RingScenario"
>>>>>>> 26ed2cf4
   ]
  },
  {
   "cell_type": "markdown",
   "metadata": {},
   "source": [
    "This network, as well as all other networks in Flow, is parametrized by the following arguments: \n",
    "* name\n",
    "* vehicles\n",
    "* net_params\n",
    "* initial_config\n",
    "* traffic_lights\n",
    "\n",
<<<<<<< HEAD
    "These parameters allow a single network to be recycled for a multitude of different network settings. For example, `LoopNetwork` may be used to create ring roads of variable length with a variable number of lanes and vehicles.\n",
=======
    "These parameters allow a single scenario to be recycled for a multitude of different network settings. For example, `RingScenario` may be used to create ring roads of variable length with a variable number of lanes and vehicles.\n",
>>>>>>> 26ed2cf4
    "\n",
    "### 2.1 Name\n",
    "The `name` argument is a string variable depicting the name of the network. This has no effect on the type of network created."
   ]
  },
  {
   "cell_type": "code",
   "execution_count": null,
   "metadata": {},
   "outputs": [],
   "source": [
    "name = \"ring_example\""
   ]
  },
  {
   "cell_type": "markdown",
   "metadata": {},
   "source": [
    "### 2.2 VehicleParams\n",
    "The `VehicleParams` class stores state information on all vehicles in the network. This class is used to identify the dynamical behavior of a vehicle and whether it is controlled by a reinforcement learning agent. Morover, information pertaining to the observations and reward function can be collected from various get methods within this class.\n",
    "\n",
    "The initial configuration of this class describes the number of vehicles in the network at the start of every simulation, as well as the properties of these vehicles. We begin by creating an empty `VehicleParams` object."
   ]
  },
  {
   "cell_type": "code",
   "execution_count": null,
   "metadata": {},
   "outputs": [],
   "source": [
    "from flow.core.params import VehicleParams\n",
    "\n",
    "vehicles = VehicleParams()"
   ]
  },
  {
   "cell_type": "markdown",
   "metadata": {},
   "source": [
    "Once this object is created, vehicles may be introduced using the `add` method. This method specifies the types and quantities of vehicles at the start of a simulation rollout. For a description of the various arguements associated with the `add` method, we refer the reader to the following documentation ([VehicleParams.add](https://flow.readthedocs.io/en/latest/flow.core.html?highlight=vehicleparam#flow.core.params.VehicleParams)).\n",
    "\n",
    "When adding vehicles, their dynamical behaviors may be specified either by the simulator (default), or by user-generated models. For longitudinal (acceleration) dynamics, several prominent car-following models are implemented in Flow. For this example, the acceleration behavior of all vehicles will be defined by the Intelligent Driver Model (IDM) [2]."
   ]
  },
  {
   "cell_type": "code",
   "execution_count": null,
   "metadata": {},
   "outputs": [],
   "source": [
    "from flow.controllers.car_following_models import IDMController"
   ]
  },
  {
   "cell_type": "markdown",
   "metadata": {},
   "source": [
    "Another controller we define is for the vehicle's routing behavior. For closed network where the route for any vehicle is repeated, the `ContinuousRouter` controller is used to perpetually reroute all vehicles to the initial set route."
   ]
  },
  {
   "cell_type": "code",
   "execution_count": null,
   "metadata": {},
   "outputs": [],
   "source": [
    "from flow.controllers.routing_controllers import ContinuousRouter"
   ]
  },
  {
   "cell_type": "markdown",
   "metadata": {},
   "source": [
    "Finally, we add 22 vehicles of type \"human\" with the above acceleration and routing behavior into the `Vehicles` class."
   ]
  },
  {
   "cell_type": "code",
   "execution_count": null,
   "metadata": {},
   "outputs": [],
   "source": [
    "vehicles.add(\"human\",\n",
    "             acceleration_controller=(IDMController, {}),\n",
    "             routing_controller=(ContinuousRouter, {}),\n",
    "             num_vehicles=22)"
   ]
  },
  {
   "cell_type": "markdown",
   "metadata": {},
   "source": [
    "### 2.3 NetParams\n",
    "\n",
    "`NetParams` are network-specific parameters used to define the shape and properties of a network. Unlike most other parameters, `NetParams` may vary drastically depending on the specific network configuration, and accordingly most of its parameters are stored in `additional_params`. In order to determine which `additional_params` variables may be needed for a specific network, we refer to the `ADDITIONAL_NET_PARAMS` variable located in the network file."
   ]
  },
  {
   "cell_type": "code",
   "execution_count": null,
   "metadata": {},
   "outputs": [],
   "source": [
<<<<<<< HEAD
    "from flow.networks.loop import ADDITIONAL_NET_PARAMS\n",
=======
    "from flow.scenarios.ring import ADDITIONAL_NET_PARAMS\n",
>>>>>>> 26ed2cf4
    "\n",
    "print(ADDITIONAL_NET_PARAMS)"
   ]
  },
  {
   "cell_type": "markdown",
   "metadata": {},
   "source": [
    "Importing the `ADDITIONAL_NET_PARAMS` dict from the ring road network, we see that the required parameters are:\n",
    "\n",
    "* **length**: length of the ring road\n",
    "* **lanes**: number of lanes\n",
    "* **speed**: speed limit for all edges\n",
    "* **resolution**: resolution of the curves on the ring. Setting this value to 1 converts the ring to a diamond.\n",
    "\n",
    "\n",
    "At times, other inputs may be needed from `NetParams` to recreate proper network features/behavior. These requirements can be founded in the network's documentation. For the ring road, no attributes are needed aside from the `additional_params` terms. Furthermore, for this exercise, we use the network's default parameters when creating the `NetParams` object."
   ]
  },
  {
   "cell_type": "code",
   "execution_count": null,
   "metadata": {},
   "outputs": [],
   "source": [
    "from flow.core.params import NetParams\n",
    "\n",
    "net_params = NetParams(additional_params=ADDITIONAL_NET_PARAMS)"
   ]
  },
  {
   "cell_type": "markdown",
   "metadata": {},
   "source": [
    "### 2.4 InitialConfig\n",
    "\n",
    "`InitialConfig` specifies parameters that affect the positioning of vehicle in the network at the start of a simulation. These parameters can be used to limit the edges and number of lanes vehicles originally occupy, and provide a means of adding randomness to the starting positions of vehicles. In order to introduce a small initial disturbance to the system of vehicles in the network, we set the `perturbation` term in `InitialConfig` to 1m."
   ]
  },
  {
   "cell_type": "code",
   "execution_count": null,
   "metadata": {},
   "outputs": [],
   "source": [
    "from flow.core.params import InitialConfig\n",
    "\n",
    "initial_config = InitialConfig(spacing=\"uniform\", perturbation=1)"
   ]
  },
  {
   "cell_type": "markdown",
   "metadata": {},
   "source": [
    "### 2.5 TrafficLightParams\n",
    "\n",
    "`TrafficLightParams` are used to describe the positions and types of traffic lights in the network. These inputs are outside the scope of this tutorial, and instead are covered in `exercise06_traffic_lights.ipynb`. For our example, we create an empty `TrafficLightParams` object, thereby ensuring that none are placed on any nodes."
   ]
  },
  {
   "cell_type": "code",
   "execution_count": null,
   "metadata": {},
   "outputs": [],
   "source": [
    "from flow.core.params import TrafficLightParams\n",
    "\n",
    "traffic_lights = TrafficLightParams()"
   ]
  },
  {
   "cell_type": "markdown",
   "metadata": {},
   "source": [
    "## 3. Setting up an Environment\n",
    "\n",
    "Several envionrments in Flow exist to train autonomous agents of different forms (e.g. autonomous vehicles, traffic lights) to perform a variety of different tasks. These environments are often network or task specific; however, some can be deployed on an ambiguous set of networks as well. One such environment, `AccelEnv`, may be used to train a variable number of vehicles in a fully observable network with a *static* number of vehicles."
   ]
  },
  {
   "cell_type": "code",
   "execution_count": null,
   "metadata": {},
   "outputs": [],
   "source": [
    "from flow.envs.ring.accel import AccelEnv"
   ]
  },
  {
   "cell_type": "markdown",
   "metadata": {},
   "source": [
    "Although we will not be training any autonomous agents in this exercise, the use of an environment allows us to view the cumulative reward simulation rollouts receive in the absence of autonomy.\n",
    "\n",
    "Envrionments in Flow are parametrized by three components:\n",
    "* `EnvParams`\n",
    "* `SumoParams`\n",
    "* `Network`\n",
    "\n",
    "### 3.1 SumoParams\n",
    "`SumoParams` specifies simulation-specific variables. These variables include the length a simulation step (in seconds) and whether to render the GUI when running the experiment. For this example, we consider a simulation step length of 0.1s and activate the GUI.\n",
    "\n",
    "Another useful parameter is `emission_path`, which is used to specify the path where the emissions output will be generated. They contain a lot of information about the simulation, for instance the position and speed of each car at each time step. If you do not specify any emission path, the emission file will not be generated. More on this in Section 5."
   ]
  },
  {
   "cell_type": "code",
   "execution_count": null,
   "metadata": {},
   "outputs": [],
   "source": [
    "from flow.core.params import SumoParams\n",
    "\n",
    "sumo_params = SumoParams(sim_step=0.1, render=True, emission_path='data')"
   ]
  },
  {
   "cell_type": "markdown",
   "metadata": {},
   "source": [
    "### 3.2 EnvParams\n",
    "\n",
    "`EnvParams` specify environment and experiment-specific parameters that either affect the training process or the dynamics of various components within the network. Much like `NetParams`, the attributes associated with this parameter are mostly environment specific, and can be found in the environment's `ADDITIONAL_ENV_PARAMS` dictionary."
   ]
  },
  {
   "cell_type": "code",
   "execution_count": null,
   "metadata": {},
   "outputs": [],
   "source": [
    "from flow.envs.ring.accel import ADDITIONAL_ENV_PARAMS\n",
    "\n",
    "print(ADDITIONAL_ENV_PARAMS)"
   ]
  },
  {
   "cell_type": "markdown",
   "metadata": {},
   "source": [
    "Importing the `ADDITIONAL_ENV_PARAMS` variable, we see that it consists of only one entry, \"target_velocity\", which is used when computing the reward function associated with the environment. We use this default value when generating the `EnvParams` object."
   ]
  },
  {
   "cell_type": "code",
   "execution_count": null,
   "metadata": {},
   "outputs": [],
   "source": [
    "from flow.core.params import EnvParams\n",
    "\n",
    "env_params = EnvParams(additional_params=ADDITIONAL_ENV_PARAMS)"
   ]
  },
  {
   "cell_type": "markdown",
   "metadata": {},
   "source": [
    "## 4. Setting up and Running the Experiment\n",
    "Once the inputs to the network and environment classes are ready, we are ready to set up a `Experiment` object."
   ]
  },
  {
   "cell_type": "code",
   "execution_count": null,
   "metadata": {},
   "outputs": [],
   "source": [
    "from flow.core.experiment import Experiment"
   ]
  },
  {
   "cell_type": "markdown",
   "metadata": {},
   "source": [
    "These objects may be used to simulate rollouts in the absence of reinforcement learning agents, as well as acquire behaviors and rewards that may be used as a baseline with which to compare the performance of the learning agent. In this case, we choose to run our experiment for one rollout consisting of 3000 steps (300 s).\n",
    "\n",
    "**Note**: When executing the below code, remeber to click on the    <img style=\"display:inline;\" src=\"img/play_button.png\"> Play button after the GUI is rendered."
   ]
  },
  {
   "cell_type": "code",
   "execution_count": null,
   "metadata": {},
   "outputs": [],
   "source": [
<<<<<<< HEAD
    "# create the network object\n",
    "network = LoopNetwork(name=\"ring_example\",\n",
    "                      vehicles=vehicles,\n",
    "                      net_params=net_params,\n",
    "                      initial_config=initial_config,\n",
    "                      traffic_lights=traffic_lights)\n",
=======
    "# create the scenario object\n",
    "scenario = RingScenario(name=\"ring_example\",\n",
    "                        vehicles=vehicles,\n",
    "                        net_params=net_params,\n",
    "                        initial_config=initial_config,\n",
    "                        traffic_lights=traffic_lights)\n",
>>>>>>> 26ed2cf4
    "\n",
    "# create the environment object\n",
    "env = AccelEnv(env_params, sumo_params, network)\n",
    "\n",
    "# create the experiment object\n",
    "exp = Experiment(env)\n",
    "\n",
    "# run the experiment for a set number of rollouts / time steps\n",
    "_ = exp.run(1, 3000, convert_to_csv=True)"
   ]
  },
  {
   "cell_type": "markdown",
   "metadata": {},
   "source": [
    "As we can see from the above simulation, the initial perturbations in the network instabilities propogate and intensify, eventually leading to the formation of stop-and-go waves after approximately 180s.\n",
    "\n",
    "## 5. Visualizing Post-Simulation\n",
    "\n",
    "Once the simulation is done, a .xml file will be generated in the location of the specified `emission_path` in `SumoParams` (assuming this parameter has been specified) under the name of the network. In our case, this is:"
   ]
  },
  {
   "cell_type": "code",
   "execution_count": null,
   "metadata": {},
   "outputs": [],
   "source": [
    "import os\n",
    "\n",
    "emission_location = os.path.join(exp.env.sim_params.emission_path, exp.env.network.name)\n",
    "print(emission_location + '-emission.xml')"
   ]
  },
  {
   "cell_type": "markdown",
   "metadata": {},
   "source": [
    "The .xml file contains various vehicle-specific parameters at every time step. This information is transferred to a .csv file if the `convert_to_csv` parameter in `exp.run()` is set to True. This file looks as follows:"
   ]
  },
  {
   "cell_type": "code",
   "execution_count": null,
   "metadata": {
    "scrolled": true
   },
   "outputs": [],
   "source": [
    "import pandas as pd\n",
    "\n",
    "pd.read_csv(emission_location + '-emission.csv')"
   ]
  },
  {
   "cell_type": "markdown",
   "metadata": {},
   "source": [
    "As you can see, each row contains vehicle information for a certain vehicle (specified under the *id* column) at a certain time (specified under the *time* column). These information can then be used to plot various representations of the simulation, examples of which can be found in the `flow/visualize` folder."
   ]
  },
  {
   "cell_type": "markdown",
   "metadata": {},
   "source": [
    "## 6. Modifying the Simulation\n",
    "This tutorial has walked you through running a single lane ring road experiment in Flow. As we have mentioned before, these simulations are highly parametrizable. This allows us to try different representations of the task. For example, what happens if no initial perturbations are introduced to the system of homogenous human-driven vehicles?\n",
    "\n",
    "```\n",
    "initial_config = InitialConfig()\n",
    "```\n",
    "\n",
    "In addition, how does the task change in the presence of multiple lanes where vehicles can overtake one another?\n",
    "\n",
    "```\n",
    "net_params = NetParams(\n",
    "    additional_params={\n",
    "        'length': 230, \n",
    "        'lanes': 2, \n",
    "        'speed_limit': 30, \n",
    "        'resolution': 40\n",
    "    }\n",
    ")\n",
    "```\n",
    "\n",
    "Feel free to experiment with all these problems and more!\n",
    "\n",
    "## Bibliography\n",
    "[1] Sugiyama, Yuki, et al. \"Traffic jams without bottlenecks—experimental evidence for the physical mechanism of the formation of a jam.\" New journal of physics 10.3 (2008): 033001.\n",
    "\n",
    "[2] Treiber, Martin, Ansgar Hennecke, and Dirk Helbing. \"Congested traffic states in empirical observations and microscopic simulations.\" Physical review E 62.2 (2000): 1805."
   ]
  },
  {
   "cell_type": "code",
   "execution_count": null,
   "metadata": {},
   "outputs": [],
   "source": []
  }
 ],
 "metadata": {
  "kernelspec": {
   "display_name": "Python 3",
   "language": "python",
   "name": "python3"
  },
  "language_info": {
   "codemirror_mode": {
    "name": "ipython",
    "version": 3
   },
   "file_extension": ".py",
   "mimetype": "text/x-python",
   "name": "python",
   "nbconvert_exporter": "python",
   "pygments_lexer": "ipython3",
   "version": "3.6.8"
  },
  "widgets": {
   "state": {},
   "version": "1.1.2"
  }
 },
 "nbformat": 4,
 "nbformat_minor": 1
}<|MERGE_RESOLUTION|>--- conflicted
+++ resolved
@@ -13,26 +13,17 @@
     "## 1. Components of a Simulation\n",
     "All simulations, both in the presence and absence of RL, require two components: a *network*, and an *environment*. Networks describe the features of the transportation network used in simulation. This includes the positions and properties of nodes and edges constituting the lanes and junctions, as well as properties of the vehicles, traffic lights, inflows, etc. in the network. Environments, on the other hand, initialize, reset, and advance simulations, and act the primary interface between the reinforcement learning algorithm and the network. Moreover, custom environments may be used to modify the dynamical features of an network.\n",
     "\n",
-<<<<<<< HEAD
     "## 2. Setting up a Network\n",
-    "Flow contains a plethora of pre-designed networks used to replicate highways, intersections, and merges in both closed and open settings. All these networks are located in flow/networks. In order to recreate a ring road network, we begin by importing the network `LoopNetwork`."
-=======
-    "## 2. Setting up a Scenario\n",
-    "Flow contains a plethora of pre-designed scenarios used to replicate highways, intersections, and merges in both closed and open settings. All these scenarios are located in flow/scenarios. In order to recreate a ring road network, we begin by importing the scenario `RingScenario`."
->>>>>>> 26ed2cf4
-   ]
-  },
-  {
-   "cell_type": "code",
-   "execution_count": null,
-   "metadata": {},
-   "outputs": [],
-   "source": [
-<<<<<<< HEAD
-    "from flow.networks.loop import LoopNetwork"
-=======
-    "from flow.scenarios.ring import RingScenario"
->>>>>>> 26ed2cf4
+    "Flow contains a plethora of pre-designed networks used to replicate highways, intersections, and merges in both closed and open settings. All these networks are located in flow/networks. In order to recreate a ring road network, we begin by importing the network `RingNetwork`."
+   ]
+  },
+  {
+   "cell_type": "code",
+   "execution_count": null,
+   "metadata": {},
+   "outputs": [],
+   "source": [
+    "from flow.networks.ring import RingNetwork"
    ]
   },
   {
@@ -46,11 +37,7 @@
     "* initial_config\n",
     "* traffic_lights\n",
     "\n",
-<<<<<<< HEAD
-    "These parameters allow a single network to be recycled for a multitude of different network settings. For example, `LoopNetwork` may be used to create ring roads of variable length with a variable number of lanes and vehicles.\n",
-=======
-    "These parameters allow a single scenario to be recycled for a multitude of different network settings. For example, `RingScenario` may be used to create ring roads of variable length with a variable number of lanes and vehicles.\n",
->>>>>>> 26ed2cf4
+    "These parameters allow a single network to be recycled for a multitude of different network settings. For example, `RingNetwork` may be used to create ring roads of variable length with a variable number of lanes and vehicles.\n",
     "\n",
     "### 2.1 Name\n",
     "The `name` argument is a string variable depicting the name of the network. This has no effect on the type of network created."
@@ -154,11 +141,7 @@
    "metadata": {},
    "outputs": [],
    "source": [
-<<<<<<< HEAD
-    "from flow.networks.loop import ADDITIONAL_NET_PARAMS\n",
-=======
-    "from flow.scenarios.ring import ADDITIONAL_NET_PARAMS\n",
->>>>>>> 26ed2cf4
+    "from flow.networks.ring import ADDITIONAL_NET_PARAMS\n",
     "\n",
     "print(ADDITIONAL_NET_PARAMS)"
    ]
@@ -345,21 +328,12 @@
    "metadata": {},
    "outputs": [],
    "source": [
-<<<<<<< HEAD
     "# create the network object\n",
-    "network = LoopNetwork(name=\"ring_example\",\n",
+    "network = RingNetwork(name=\"ring_example\",\n",
     "                      vehicles=vehicles,\n",
     "                      net_params=net_params,\n",
     "                      initial_config=initial_config,\n",
     "                      traffic_lights=traffic_lights)\n",
-=======
-    "# create the scenario object\n",
-    "scenario = RingScenario(name=\"ring_example\",\n",
-    "                        vehicles=vehicles,\n",
-    "                        net_params=net_params,\n",
-    "                        initial_config=initial_config,\n",
-    "                        traffic_lights=traffic_lights)\n",
->>>>>>> 26ed2cf4
     "\n",
     "# create the environment object\n",
     "env = AccelEnv(env_params, sumo_params, network)\n",
