"""contains class and helper functions for the data pipeline."""
import pandas as pd
import boto3
from flow.data_pipeline.query import QueryStrings
from time import time
from datetime import date
import csv
from io import StringIO


def generate_trajectory_table(data_path, extra_info, partition_name):
    """Generate desired output for the trajectory_table based on standard SUMO emission.

    Parameters
    ----------
    data_path : str
        path to the standard SUMO emission
    extra_info : dict
        extra information needed in the trajectory table, collected from flow
    partition_name : str
        the name of the partition to put this output to

    Returns
    -------
    output_file_path : str
        the local path of the outputted csv file
    """
    raw_output = pd.read_csv(data_path, index_col=["time", "id"])
    required_cols = {"time", "id", "speed", "x", "y"}
    raw_output = raw_output.drop(set(raw_output.columns) - required_cols, axis=1)

    extra_info = pd.DataFrame.from_dict(extra_info)
    extra_info.set_index(["time", "id"])
    raw_output = raw_output.merge(extra_info, how="left", left_on=["time", "id"], right_on=["time", "id"])

    # add the partition column
    # raw_output['partition'] = partition_name
    raw_output = raw_output.sort_values(by=["time", "id"])
    output_file_path = data_path[:-4]+"_trajectory.csv"
    raw_output.to_csv(output_file_path, index=False)
    return output_file_path


def write_dict_to_csv(data_path, extra_info, include_header=False):
    """Write extra to the CSV file at data_path, create one if not exist.

    Parameters
    ----------
    data_path : str
        output file path
    extra_info: dict
        extra information needed in the trajectory table, collected from flow
    include_header: bool
        whether or not to include the header in the output, this should be set to
        True for the first write to the a empty or newly created CSV, and set to
        False for subsequent appends.
    """
    extra_info = pd.DataFrame.from_dict(extra_info)
    extra_info.to_csv(data_path, mode='a+', index=False, header=include_header)


def upload_to_s3(bucket_name, bucket_key, file_path, metadata={}):
    """Upload a file to S3 bucket.

    Parameters
    ----------
    bucket_name : str
        the bucket to upload to
    bucket_key: str
        the key within the bucket for the file
    file_path: str
        the path of the file to be uploaded
    metadata: dict
        all the metadata that should be attached to this simulation
    """
    s3 = boto3.resource("s3")
    s3.Bucket(bucket_name).upload_file(file_path, bucket_key,
                                       ExtraArgs={"Metadata": metadata})
    return


def get_extra_info(veh_kernel, extra_info, veh_ids, source_id, run_id):
    """Get all the necessary information for the trajectory output from flow."""
    for vid in veh_ids:
        extra_info["time_step"].append(veh_kernel.get_timestep(vid) / 1000)
        extra_info["id"].append(vid)
        position = veh_kernel.get_2d_position(vid)
        extra_info["x"].append(position[0])
        extra_info["y"].append(position[1])
        extra_info["speed"].append(veh_kernel.get_speed(vid))
        extra_info["headway"].append(veh_kernel.get_headway(vid))
        extra_info["leader_id"].append(veh_kernel.get_leader(vid))
        extra_info["follower_id"].append(veh_kernel.get_follower(vid))
        extra_info["leader_rel_speed"].append(veh_kernel.get_speed(
            veh_kernel.get_leader(vid)) - veh_kernel.get_speed(vid))
        extra_info["target_accel_with_noise_with_failsafe"].append(veh_kernel.get_accel(vid))
        extra_info["target_accel_no_noise_no_failsafe"].append(
            veh_kernel.get_accel_no_noise_no_failsafe(vid))
        extra_info["target_accel_with_noise_no_failsafe"].append(
            veh_kernel.get_accel_with_noise_no_failsafe(vid))
        extra_info["target_accel_no_noise_with_failsafe"].append(
            veh_kernel.get_accel_no_noise_with_failsafe(vid))
        extra_info["realized_accel"].append(veh_kernel.get_realized_accel(vid))
        extra_info["road_grade"].append(veh_kernel.get_road_grade(vid))
        extra_info["edge_id"].append(veh_kernel.get_edge(vid))
        extra_info["lane_id"].append(veh_kernel.get_lane(vid))
        extra_info["distance"].append(veh_kernel.get_distance(vid))
        extra_info["relative_position"].append(veh_kernel.get_position(vid))
        extra_info["source_id"].append(source_id)
        extra_info["run_id"].append(run_id)


def get_configuration():
    """Get configuration for the metadata table."""
    try:
        config_df = pd.read_csv('./data_pipeline_config')
    except FileNotFoundError:
        config_df = pd.DataFrame(data={"submitter_name": [""], "strategy": [""]})

    if not config_df['submitter_name'][0]:
        name = input("Please enter your name:").strip()
        while not name:
            name = input("Please enter a non-empty name:").strip()
        config_df['submitter_name'] = [name]

    strategy = input(
        "Please enter strategy name (current: \"{}\"):".format(config_df["strategy"][0])).strip()
    if strategy:
        config_df['strategy'] = [strategy]

    config_df.to_csv('./data_pipeline_config', index=False)

    return config_df['submitter_name'][0], config_df['strategy'][0]


def delete_obsolete_data(s3, latest_key, table, bucket="circles.data.pipeline"):
    """Delete the obsolete data on S3."""
    response = s3.list_objects_v2(Bucket=bucket)
    keys = [e["Key"] for e in response["Contents"] if e["Key"].find(table) == 0 and e["Key"][-4:] == ".csv"]
    keys.remove(latest_key)
    for key in keys:
        s3.delete_object(Bucket=bucket, Key=key)


def update_baseline(s3, baseline_network, baseline_source_id):
<<<<<<< HEAD
    """Modify a recorded baseline in S3."""
=======
    """Update the baseline table on S3 if new baseline run is added."""
>>>>>>> 6ed00e37
    obj = s3.get_object(Bucket='circles.data.pipeline', Key='baseline_table/baselines.csv')['Body']
    original_str = obj.read().decode()
    reader = csv.DictReader(StringIO(original_str))
    new_str = StringIO()
    writer = csv.DictWriter(new_str, fieldnames=['network', 'source_id'])
    writer.writeheader()
    writer.writerow({'network': baseline_network, 'source_id': baseline_source_id})
    for row in reader:
        if row['network'] != baseline_network:
            writer.writerow(row)
    s3.put_object(Bucket='circles.data.pipeline', Key='baseline_table/baselines.csv',
                  Body=new_str.getvalue().replace('\r', '').encode())


class AthenaQuery:
    """Class used to run queries.

    Act as a query engine, maintains an open session with AWS Athena.

    Attributes
    ----------
    MAX_WAIT : int
        maximum number of seconds to wait before declares time-out
    client : boto3.client
        the athena client that is used to run the query
    existing_partitions : list
        a list of partitions that is already recorded in Athena's datalog,
        this is obtained through query at the initialization of this class
        instance.
    """

    def __init__(self):
        """Initialize AthenaQuery instance.

        initialize a client session with AWS Athena,
        query Athena to obtain extisting_partition.
        """
        self.MAX_WAIT = 60
        self.client = boto3.client("athena")
        self.existing_partitions = {}

    def get_existing_partitions(self, table):
        """Return the existing partitions in the S3 bucket.

        Returns
        -------
        partitions: a list of existing partitions on S3 bucket
        """
        response = self.client.start_query_execution(
            QueryString='SHOW PARTITIONS {}'.format(table),
            QueryExecutionContext={
                'Database': 'circles'
            },
            WorkGroup='primary'
        )
        if self.wait_for_execution(response['QueryExecutionId']):
            raise RuntimeError("get current partitions timed out")
        response = self.client.get_query_results(
            QueryExecutionId=response['QueryExecutionId'],
            MaxResults=1000
        )
        return [data['Data'][0]['VarCharValue'] for data in response['ResultSet']['Rows']]

    def check_status(self, execution_id):
        """Return the status of the execution with given id.

        Parameters
        ----------
        execution_id : string
            id of the execution that is checked for
        Returns
        -------
        status: str
            QUEUED|RUNNING|SUCCEEDED|FAILED|CANCELLED
        """
        response = self.client.get_query_execution(
            QueryExecutionId=execution_id
        )
        return response['QueryExecution']['Status']['State']

    def wait_for_execution(self, execution_id):
        """Wait for the execution to finish or time-out.

        Parameters
        ----------
        execution_id : str
            id of the execution this is watiing for
        Returns
        -------
        time_out: bool
            True if time-out, False if success
        Raises
        ------
            RuntimeError: if execution failed or get canceled
        """
        start = time()
        while time() - start < self.MAX_WAIT:
            state = self.check_status(execution_id)
            if state == 'FAILED' or state == 'CANCELLED':
                raise RuntimeError("update partition failed")
            elif state == 'SUCCEEDED':
                return False
        return True

    def update_partition(self, table, submission_date, partition):
        """Load the given partition to the trajectory_table on Athena.

        Parameters
        ----------
        table : str
            the name of the table to update
        submission_date : str
            the new partition date that needs to be loaded
        partition : str
            the new partition that needs to be loaded
        """
        response = self.client.start_query_execution(
            QueryString=QueryStrings['UPDATE_PARTITION'].value.format(table=table, date=submission_date,
                                                                      partition=partition),
            QueryExecutionContext={
                'Database': 'circles'
            },
            WorkGroup='primary'
        )
        if self.wait_for_execution(response['QueryExecutionId']):
            raise RuntimeError("update partition timed out")
        self.existing_partitions[table].append("date={}/partition_name={}".format(submission_date, partition))
        return

    def repair_partition(self, table, submission_date, partition):
        """Load the missing partitions."""
        if table not in self.existing_partitions.keys():
            self.existing_partitions[table] = self.get_existing_partitions(table)
        if "date={}/partition_name={}".format(submission_date, partition) not in \
                self.existing_partitions[table]:
            self.update_partition(table, submission_date, partition)

    def run_query(self, query_name, result_location="s3://circles.data.pipeline/result/",
                  submission_date="today", partition="default", **kwargs):
        """Start the execution of a query, does not wait for it to finish.

        Parameters
        ----------
        query_name : str
            name of the query in QueryStrings enum that will be run
        result_location: str, optional
            location on the S3 bucket where the result will be stored
        submission_date : str
            name of the partition date to run this query on
        partition: str, optional
            name of the partition to run this query on
        Returns
        -------
        execution_id: str
            the execution id of the execution started by this method
        Raises
        ------
            ValueError: if tries to run a query not existed in QueryStrings enum
        """
        if query_name not in QueryStrings.__members__:
            raise ValueError("query not existed: please add it to query.py")

        if submission_date == "today":
            submission_date = date.today().isoformat()

        source_id = "flow_{}".format(partition.split('_')[1])

        response = self.client.start_query_execution(
            QueryString=QueryStrings[query_name].value.format(date=submission_date, partition=source_id, **kwargs),
            QueryExecutionContext={
                'Database': 'circles'
            },
            ResultConfiguration={
                'OutputLocation': result_location,
            },
            WorkGroup='primary'
        )
        return response['QueryExecutionId']<|MERGE_RESOLUTION|>--- conflicted
+++ resolved
@@ -143,11 +143,7 @@
 
 
 def update_baseline(s3, baseline_network, baseline_source_id):
-<<<<<<< HEAD
-    """Modify a recorded baseline in S3."""
-=======
     """Update the baseline table on S3 if new baseline run is added."""
->>>>>>> 6ed00e37
     obj = s3.get_object(Bucket='circles.data.pipeline', Key='baseline_table/baselines.csv')['Body']
     original_str = obj.read().decode()
     reader = csv.DictReader(StringIO(original_str))
