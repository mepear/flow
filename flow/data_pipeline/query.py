"""stores all the pre-defined query strings."""
from enum import Enum

# tags for different queries
tags = {
    "fact_vehicle_trace": {
        "fact_energy_trace": [
            "POWER_DEMAND_MODEL",
            "POWER_DEMAND_MODEL_DENOISED_ACCEL",
            "POWER_DEMAND_MODEL_DENOISED_ACCEL_VEL"
        ],
        "fact_safety_metrics": [
            "FACT_SAFETY_METRICS"
        ],
        "fact_network_throughput_agg": [
            "FACT_NETWORK_THROUGHPUT_AGG"
        ],
        "fact_network_inflows_outflows": [
            "FACT_NETWORK_INFLOWS_OUTFLOWS"
        ]
    },
    "fact_energy_trace": {},
    "fact_safety_metrics": {
        "fact_safety_metrics_agg": [
            "FACT_SAFETY_METRICS_AGG"
        ]
    },
    # @brent: are these needed? Is there a race condition here that may break things?
    # "fact_safety_metrics_agg": {
    #     "leaderboard_chart": [
    #         "LEADERBOARD_CHART"
    #     ]
    # },
    # "fact_network_throughput_agg": {
    #     "leaderboard_chart": [
    #         "LEADERBOARD_CHART"
    #     ]
    # }
    "POWER_DEMAND_MODEL_DENOISED_ACCEL": {
        "fact_vehicle_fuel_efficiency_agg": [
            "FACT_VEHICLE_FUEL_EFFICIENCY_AGG"
        ],
        "fact_network_metrics_by_distance_agg": [
            "FACT_NETWORK_METRICS_BY_DISTANCE_AGG"
        ],
        "fact_network_metrics_by_time_agg": [
            "FACT_NETWORK_METRICS_BY_TIME_AGG"
        ]
    },
    "POWER_DEMAND_MODEL": {},
    "POWER_DEMAND_MODEL_DENOISED_ACCEL_VEL": {},
    "fact_vehicle_fuel_efficiency_agg": {
        "fact_network_fuel_efficiency_agg": [
            "FACT_NETWORK_FUEL_EFFICIENCY_AGG"
        ]
    },
    "fact_network_fuel_efficiency_agg": {
        "leaderboard_chart": [
            "LEADERBOARD_CHART"
        ]
    },
    "leaderboard_chart": {
        "leaderboard_chart_agg": [
            "LEADERBOARD_CHART_AGG"
        ]
    }
}

tables = [
    "fact_vehicle_trace",
    "fact_energy_trace",
    "fact_safety_metrics",
    "fact_safety_metrics_agg",
    "fact_network_throughput_agg",
    "fact_network_inflows_outflows",
    "fact_vehicle_fuel_efficiency_agg",
    "fact_network_metrics_by_distance_agg",
    "fact_network_metrics_by_time_agg",
    "fact_network_fuel_efficiency_agg",
    "leaderboard_chart",
    "leaderboard_chart_agg",
    "metadata_table"
]

network_using_edge = ["I-210 without Ramps"]

X_FILTER = "x BETWEEN 500 AND 2300"

EDGE_FILTER = "edge_id <> ALL (VALUES 'ghost0', '119257908#3')"

WARMUP_STEPS = 600 * 3 * 0.4

HORIZON_STEPS = 1000 * 3 * 0.4

VEHICLE_POWER_DEMAND_TACOMA_FINAL_SELECT = """
    SELECT
        id,
        time_step,
        speed,
        acceleration,
        road_grade,
        GREATEST(0, 2041 * speed * ((
            CASE
                WHEN acceleration > 0 THEN 1
                WHEN acceleration < 0 THEN 0
                ELSE 0.5
            END * (1 - {0}) + {0}) * acceleration + 9.807 * SIN(road_grade)
            ) + 2041 * 9.807 * 0.0027 * speed + 0.5 * 1.225 * 3.2 * 0.4 * POW(speed,3)) AS power,
        \'{1}\' AS energy_model_id,
        source_id
    FROM {2}
    ORDER BY id, time_step
    """

VEHICLE_POWER_DEMAND_PRIUS_FINAL_SELECT = """
    SELECT
        id,
        time_step,
        speed,
        acceleration,
        road_grade,
        GREATEST(-2.8 * speed, 1663 * speed * ((
            CASE
                WHEN acceleration > 0 THEN 1
                WHEN acceleration < 0 THEN 0
                ELSE 0.5
            END * (1 - {0}) + {0}) * acceleration + 9.807 * SIN(road_grade)
            ) + 1663 * 9.807 * 0.007 * speed + 0.5 * 1.225 * 2.4 * 0.24 * POW(speed,3)) AS power,
        \'{1}\' AS energy_model_id,
        source_id
    FROM {2}
    ORDER BY id, time_step
    """


class QueryStrings(Enum):
    """An enumeration of all the pre-defined query strings."""

    SAMPLE = """
        SELECT *
        FROM trajectory_table
        WHERE date = \'{date}\'
            AND partition_name=\'{partition}\'
        LIMIT 15;
        """

    UPDATE_PARTITION = """
        ALTER TABLE {table}
        ADD IF NOT EXISTS PARTITION (date = \'{date}\', partition_name=\'{partition}\');
        """

    POWER_DEMAND_MODEL = """
        WITH regular_cte AS (
            SELECT
                id,
                time_step,
                speed,
                COALESCE (target_accel_with_noise_with_failsafe, realized_accel) AS acceleration,
                road_grade,
                source_id
            FROM fact_vehicle_trace
            WHERE 1 = 1
                AND date = \'{{date}}\'
                AND partition_name=\'{{partition}}\'
        )
        {}""".format(VEHICLE_POWER_DEMAND_TACOMA_FINAL_SELECT.format(1,
                                                                     'POWER_DEMAND_MODEL',
                                                                     'regular_cte'))

    POWER_DEMAND_MODEL_DENOISED_ACCEL = """
        WITH denoised_accel_cte AS (
            SELECT
                id,
                time_step,
                speed,
                COALESCE (target_accel_no_noise_with_failsafe,
                          target_accel_no_noise_no_failsafe,
                          realized_accel) AS acceleration,
                road_grade,
                source_id
            FROM fact_vehicle_trace
            WHERE 1 = 1
                AND date = \'{{date}}\'
                AND partition_name=\'{{partition}}\'
        )
        {}""".format(VEHICLE_POWER_DEMAND_TACOMA_FINAL_SELECT.format(1,
                                                                     'POWER_DEMAND_MODEL_DENOISED_ACCEL',
                                                                     'denoised_accel_cte'))

    POWER_DEMAND_MODEL_DENOISED_ACCEL_VEL = """
        WITH lagged_timestep AS (
            SELECT
                id,
                time_step,
                COALESCE (target_accel_no_noise_with_failsafe,
                          target_accel_no_noise_no_failsafe,
                          realized_accel) AS acceleration,
                road_grade,
                source_id,
                speed AS cur_speed,
                time_step - LAG(time_step, 1)
                  OVER (PARTITION BY id ORDER BY time_step ASC ROWS BETWEEN 1 PRECEDING and CURRENT ROW) AS sim_step,
                LAG(speed, 1)
                  OVER (PARTITION BY id ORDER BY time_step ASC ROWS BETWEEN 1 PRECEDING and CURRENT ROW) AS prev_speed
            FROM fact_vehicle_trace
            WHERE 1 = 1
                AND date = \'{{date}}\'
                AND partition_name=\'{{partition}}\'
        ), denoised_speed_cte AS (
            SELECT
                id,
                time_step,
                COALESCE (prev_speed + acceleration * sim_step, cur_speed) AS speed,
                acceleration,
                road_grade,
                source_id
            FROM lagged_timestep
        )
        {}""".format(VEHICLE_POWER_DEMAND_TACOMA_FINAL_SELECT.format(1,
                                                                     'POWER_DEMAND_MODEL_DENOISED_ACCEL_VEL',
                                                                     'denoised_speed_cte'))

    FACT_SAFETY_METRICS = """
        SELECT
            vt.id,
            vt.time_step,
            COALESCE((
                value_lower_left*(headway_upper-headway)*(rel_speed_upper-leader_rel_speed) + 
                value_lower_right*(headway-headway_lower)*(rel_speed_upper-leader_rel_speed) + 
                value_upper_left*(headway_upper-headway)*(leader_rel_speed-rel_speed_lower) + 
                value_upper_right*(headway-headway_lower)*(leader_rel_speed-rel_speed_lower)
            ) / ((headway_upper-headway_lower)*(rel_speed_upper-rel_speed_lower)), 200) AS safety_value,
            vt.source_id
        FROM fact_vehicle_trace vt
        LEFT OUTER JOIN fact_safety_matrix sm ON 1 = 1
            AND vt.leader_rel_speed BETWEEN sm.rel_speed_lower AND sm.rel_speed_upper
            AND vt.headway BETWEEN sm.headway_lower AND sm.headway_upper
        WHERE 1 = 1
            AND vt.date = \'{{date}}\'
            AND vt.partition_name = \'{{partition}}\'
            AND vt.time_step >= {start_filter}
            AND vt.{loc_filter}
        ;
    """

    FACT_SAFETY_METRICS_AGG = """
        SELECT
            source_id,
            SUM(CASE WHEN safety_value < 0 THEN 1 ELSE 0) * 100 / COUNT() safety_rate,
            MAX(safety_value) AS safety_value_max
        FROM fact_safety_metrics
        WHERE 1 = 1
            AND date = \'{{date}}\'
            AND partition_name = \'{{partition}}\'
        GROUP BY 1
    """

    FACT_NETWORK_THROUGHPUT_AGG = """
        WITH min_time AS (
            SELECT
                source_id,
                id,
                MIN(time_step) AS enter_time
            FROM fact_vehicle_trace
            WHERE 1 = 1
                AND date = \'{date}\'
                AND partition_name = \'{partition}\'
                AND {loc_filter}
            GROUP BY 1, 2
        ), agg AS (
            SELECT
                source_id,
                COUNT(DISTINCT id) AS n_vehicles,
                MAX(enter_time) - MIN(enter_time) AS total_time_seconds
            FROM min_time
            WHERE 1 = 1
                AND enter_time >= {start_filter}
            GROUP BY 1
        )
        SELECT
            source_id,
            n_vehicles * 3600 / total_time_seconds AS throughput_per_hour
        FROM agg
        ;"""

    FACT_VEHICLE_FUEL_EFFICIENCY_AGG = """
        WITH sub_fact_vehicle_trace AS (
            SELECT
                v.id,
                v.source_id,
                e.energy_model_id,
                MAX(distance) - MIN(distance) AS distance_meters,
                (MAX(e.time_step) - MIN(e.time_step)) / (COUNT(DISTINCT e.time_step) - 1) AS time_step_size_seconds,
                SUM(e.power) AS power_watts
            FROM fact_vehicle_trace v
            JOIN fact_energy_trace AS e ON  1 = 1
                AND e.id = v.id
                AND e.time_step = v.time_step
                AND e.source_id = v.source_id
                AND e.date = \'{date}\'
                AND e.partition_name = \'{partition}_POWER_DEMAND_MODEL_DENOISED_ACCEL\'
                AND e.energy_model_id = 'POWER_DEMAND_MODEL_DENOISED_ACCEL'
                AND e.time_step >= {start_filter}
            WHERE 1 = 1
                AND v.date = \'{date}\'
                AND v.partition_name = \'{partition}\'
                AND v.{loc_filter}
            GROUP BY 1, 2, 3
            HAVING 1 = 1
                AND MAX(distance) - MIN(distance) > 10
                AND COUNT(DISTINCT e.time_step) > 10
        )
        SELECT
            id,
            source_id,
            energy_model_id,
            distance_meters,
            power_watts * time_step_size_seconds AS energy_joules,
            distance_meters / (power_watts * time_step_size_seconds) AS efficiency_meters_per_joules,
            19972 * distance_meters / (power_watts * time_step_size_seconds) AS efficiency_miles_per_gallon
        FROM sub_fact_vehicle_trace
        WHERE 1 = 1
            AND power_watts * time_step_size_seconds != 0
        ;
    """

    FACT_NETWORK_FUEL_EFFICIENCY_AGG = """
        SELECT
            source_id,
            energy_model_id,
            SUM(distance_meters) AS distance_meters,
            SUM(energy_joules) AS energy_joules,
            SUM(distance_meters) / SUM(energy_joules) AS efficiency_meters_per_joules,
            19972 * SUM(distance_meters) / SUM(energy_joules) AS efficiency_miles_per_gallon
        FROM fact_vehicle_fuel_efficiency_agg
        WHERE 1 = 1
            AND date = \'{date}\'
            AND partition_name = \'{partition}_FACT_VEHICLE_FUEL_EFFICIENCY_AGG\'
            AND energy_model_id = 'POWER_DEMAND_MODEL_DENOISED_ACCEL'
        GROUP BY 1, 2
        HAVING 1=1
            AND SUM(energy_joules) != 0
        ;"""

    LEADERBOARD_CHART = """
        SELECT
            t.source_id,
            e.energy_model_id,
            e.efficiency_meters_per_joules,
            19972 * e.efficiency_meters_per_joules AS efficiency_miles_per_gallon,
            t.throughput_per_hour,
            s.safety_rate,
            s.safety_value_max
        FROM fact_network_throughput_agg AS t
        JOIN fact_network_fuel_efficiency_agg AS e ON 1 = 1
            AND e.date = \'{date}\'
            AND e.partition_name = \'{partition}_FACT_NETWORK_FUEL_EFFICIENCY_AGG\'
            AND t.source_id = e.source_id
            AND e.energy_model_id = 'POWER_DEMAND_MODEL_DENOISED_ACCEL'
        JOIN fact_safety_metrics_agg AS s ON 1 = 1
            AND s.date = \'{date}\'
            AND s.partition_name = \'{partition}_FACT_SAFETY_METRICS_AGG\'
            AND t.source_id = s.source_id
        WHERE 1 = 1
            AND t.date = \'{date}\'
            AND t.partition_name = \'{partition}_FACT_NETWORK_THROUGHPUT_AGG\'
        ;"""

    FACT_NETWORK_INFLOWS_OUTFLOWS = """
        WITH min_max_time_step AS (
            SELECT
                id,
                source_id,
                MIN(time_step) AS min_time_step,
                MAX(time_step) AS max_time_step
            FROM fact_vehicle_trace
            WHERE 1 = 1
                AND date = \'{date}\'
                AND partition_name = \'{partition}\'
                AND {loc_filter}
            GROUP BY 1, 2
        ), inflows AS (
            SELECT
                CAST(min_time_step / 60 AS INTEGER) * 60 AS time_step,
                source_id,
                60 * COUNT(DISTINCT id) AS inflow_rate
            FROM min_max_time_step
            WHERE 1 = 1
                AND min_time_step >= {start_filter}
                AND min_time_step < {stop_filter}
            GROUP BY 1, 2
        ), outflows AS (
            SELECT
                CAST(max_time_step / 60 AS INTEGER) * 60 AS time_step,
                source_id,
                60 * COUNT(DISTINCT id) AS outflow_rate
            FROM min_max_time_step
            WHERE 1 = 1
                AND max_time_step >= {start_filter}
                AND max_time_step < {stop_filter}
            GROUP BY 1, 2
        )
        SELECT
            COALESCE(i.time_step, o.time_step) - MIN(COALESCE(i.time_step, o.time_step))
                OVER (PARTITION BY COALESCE(i.source_id, o.source_id)
                ORDER BY COALESCE(i.time_step, o.time_step) ASC) AS time_step,
            COALESCE(i.source_id, o.source_id) AS source_id,
            COALESCE(i.inflow_rate, 0) AS inflow_rate,
            COALESCE(o.outflow_rate, 0) AS outflow_rate
        FROM inflows i
        FULL OUTER JOIN outflows o ON 1 = 1
            AND i.time_step = o.time_step
            AND i.source_id = o.source_id
        ORDER BY time_step
        ;"""

    FACT_NETWORK_METRICS_BY_DISTANCE_AGG = """
        WITH joined_trace AS (
            SELECT
                vt.id,
                vt.source_id,
                vt.time_step,
                vt.distance - FIRST_VALUE(vt.distance)
                    OVER (PARTITION BY vt.id, vt.source_id ORDER BY vt.time_step ASC) AS distance_meters,
                energy_model_id,
                et.speed,
                et.acceleration,
                vt.time_step - LAG(vt.time_step, 1)
                    OVER (PARTITION BY vt.id, vt.source_id ORDER BY vt.time_step ASC) AS sim_step,
                SUM(power)
                    OVER (PARTITION BY vt.id, vt.source_id ORDER BY vt.time_step ASC
                    ROWS BETWEEN UNBOUNDED PRECEDING and CURRENT ROW) AS cumulative_power
            FROM fact_vehicle_trace vt
            JOIN fact_energy_trace et ON 1 = 1
                AND et.date = \'{date}\'
                AND et.partition_name = \'{partition}_POWER_DEMAND_MODEL_DENOISED_ACCEL\'
                AND vt.id = et.id
                AND vt.source_id = et.source_id
                AND vt.time_step = et.time_step
                AND et.energy_model_id = 'POWER_DEMAND_MODEL_DENOISED_ACCEL'
            WHERE 1 = 1
                AND vt.date = \'{date}\'
                AND vt.partition_name = \'{partition}\'
                AND vt.{loc_filter}
                AND vt.time_step >= {start_filter}
        ), cumulative_energy AS (
            SELECT
                id,
                source_id,
                time_step,
                distance_meters,
                energy_model_id,
                speed,
                acceleration,
                cumulative_power * sim_step AS energy_joules
            FROM joined_trace
        ), binned_cumulative_energy AS (
            SELECT
                source_id,
                CAST(distance_meters/10 AS INTEGER) * 10 AS distance_meters_bin,
                AVG(speed) AS speed_avg,
                AVG(speed) + STDDEV(speed) AS speed_upper_bound,
                AVG(speed) - STDDEV(speed) AS speed_lower_bound,
                AVG(acceleration) AS accel_avg,
                AVG(acceleration) + STDDEV(acceleration) AS accel_upper_bound,
                AVG(acceleration) - STDDEV(acceleration) AS accel_lower_bound,
                AVG(energy_joules) AS cumulative_energy_avg,
                AVG(energy_joules) + STDDEV(energy_joules) AS cumulative_energy_upper_bound,
                AVG(energy_joules) - STDDEV(energy_joules) AS cumulative_energy_lower_bound
            FROM cumulative_energy
            GROUP BY 1, 2
            HAVING 1 = 1
                AND COUNT(DISTINCT time_step) > 1
        ), binned_energy_start_end AS (
            SELECT DISTINCT
                source_id,
                id,
                CAST(distance_meters/10 AS INTEGER) * 10 AS distance_meters_bin,
                FIRST_VALUE(energy_joules)
                    OVER (PARTITION BY id, CAST(distance_meters/10 AS INTEGER) * 10
                    ORDER BY time_step ASC) AS energy_start,
                LAST_VALUE(energy_joules)
                    OVER (PARTITION BY id, CAST(distance_meters/10 AS INTEGER) * 10
                    ORDER BY time_step ASC) AS energy_end
            FROM cumulative_energy
        ), binned_energy AS (
            SELECT
                source_id,
                distance_meters_bin,
                AVG(energy_end - energy_start) AS instantaneous_energy_avg,
                AVG(energy_end - energy_start) + STDDEV(energy_end - energy_start) AS instantaneous_energy_upper_bound,
                AVG(energy_end - energy_start) - STDDEV(energy_end - energy_start) AS instantaneous_energy_lower_bound
            FROM binned_energy_start_end
            GROUP BY 1, 2
        )
        SELECT
            bce.source_id AS source_id,
            bce.distance_meters_bin AS distance_meters_bin,
            bce.cumulative_energy_avg,
            bce.cumulative_energy_lower_bound,
            bce.cumulative_energy_upper_bound,
            bce.speed_avg,
            bce.speed_upper_bound,
            bce.speed_lower_bound,
            bce.accel_avg,
            bce.accel_upper_bound,
            bce.accel_lower_bound,
            COALESCE(be.instantaneous_energy_avg, 0) AS instantaneous_energy_avg,
            COALESCE(be.instantaneous_energy_upper_bound, 0) AS instantaneous_energy_upper_bound,
            COALESCE(be.instantaneous_energy_lower_bound, 0) AS instantaneous_energy_lower_bound
        FROM binned_cumulative_energy bce
        JOIN binned_energy be ON 1 = 1
            AND bce.source_id = be.source_id
            AND bce.distance_meters_bin = be.distance_meters_bin
        ORDER BY distance_meters_bin ASC
        ;"""

    FACT_NETWORK_METRICS_BY_TIME_AGG = """
        WITH joined_trace AS (
            SELECT
                vt.id,
                vt.source_id,
                vt.time_step - FIRST_VALUE(vt.time_step)
                    OVER (PARTITION BY vt.id, vt.source_id ORDER BY vt.time_step ASC) AS time_step,
                energy_model_id,
                et.speed,
                et.acceleration,
                vt.time_step - LAG(vt.time_step, 1)
                    OVER (PARTITION BY vt.id, vt.source_id ORDER BY vt.time_step ASC) AS sim_step,
                SUM(power)
                    OVER (PARTITION BY vt.id, vt.source_id ORDER BY vt.time_step ASC
                    ROWS BETWEEN UNBOUNDED PRECEDING and CURRENT ROW) AS cumulative_power
            FROM fact_vehicle_trace vt
            JOIN fact_energy_trace et ON 1 = 1
                AND et.date = \'{date}\'
                AND et.partition_name = \'{partition}_POWER_DEMAND_MODEL_DENOISED_ACCEL\'
                AND vt.id = et.id
                AND vt.source_id = et.source_id
                AND vt.time_step = et.time_step
                AND et.energy_model_id = 'POWER_DEMAND_MODEL_DENOISED_ACCEL'
            WHERE 1 = 1
                AND vt.date = \'{date}\'
                AND vt.partition_name = \'{partition}\'
                AND vt.{loc_filter}
                AND vt.time_step >= {start_filter}
        ), cumulative_energy AS (
            SELECT
                id,
                source_id,
                time_step,
                energy_model_id,
                speed,
                acceleration,
                cumulative_power * sim_step AS energy_joules
            FROM joined_trace
        ), binned_cumulative_energy AS (
            SELECT
                source_id,
                CAST(time_step/60 AS INTEGER) * 60 AS time_seconds_bin,
                AVG(speed) AS speed_avg,
                AVG(speed) + STDDEV(speed) AS speed_upper_bound,
                AVG(speed) - STDDEV(speed) AS speed_lower_bound,
                AVG(acceleration) AS accel_avg,
                AVG(acceleration) + STDDEV(acceleration) AS accel_upper_bound,
                AVG(acceleration) - STDDEV(acceleration) AS accel_lower_bound,
                AVG(energy_joules) AS cumulative_energy_avg,
                AVG(energy_joules) + STDDEV(energy_joules) AS cumulative_energy_upper_bound,
                AVG(energy_joules) - STDDEV(energy_joules) AS cumulative_energy_lower_bound
            FROM cumulative_energy
            GROUP BY 1, 2
            HAVING 1 = 1
                AND COUNT(DISTINCT time_step) > 1
        ), binned_energy_start_end AS (
            SELECT DISTINCT
                source_id,
                id,
                CAST(time_step/60 AS INTEGER) * 60 AS time_seconds_bin,
                FIRST_VALUE(energy_joules)
                    OVER (PARTITION BY id, CAST(time_step/60 AS INTEGER) * 60
                    ORDER BY time_step ASC) AS energy_start,
                LAST_VALUE(energy_joules)
                    OVER (PARTITION BY id, CAST(time_step/60 AS INTEGER) * 60
                    ORDER BY time_step ASC) AS energy_end
            FROM cumulative_energy
        ), binned_energy AS (
            SELECT
                source_id,
                time_seconds_bin,
                AVG(energy_end - energy_start) AS instantaneous_energy_avg,
                AVG(energy_end - energy_start) + STDDEV(energy_end - energy_start) AS instantaneous_energy_upper_bound,
                AVG(energy_end - energy_start) - STDDEV(energy_end - energy_start) AS instantaneous_energy_lower_bound
            FROM binned_energy_start_end
            GROUP BY 1, 2
        )
        SELECT
            bce.source_id AS source_id,
            bce.time_seconds_bin AS time_seconds_bin,
            bce.cumulative_energy_avg,
            bce.cumulative_energy_lower_bound,
            bce.cumulative_energy_upper_bound,
            bce.speed_avg,
            bce.speed_upper_bound,
            bce.speed_lower_bound,
            bce.accel_avg,
            bce.accel_upper_bound,
            bce.accel_lower_bound,
            COALESCE(be.instantaneous_energy_avg, 0) AS instantaneous_energy_avg,
            COALESCE(be.instantaneous_energy_upper_bound, 0) AS instantaneous_energy_upper_bound,
            COALESCE(be.instantaneous_energy_lower_bound, 0) AS instantaneous_energy_lower_bound
        FROM binned_cumulative_energy bce
        JOIN binned_energy be ON 1 = 1
            AND bce.source_id = be.source_id
            AND bce.time_seconds_bin = be.time_seconds_bin
        ORDER BY time_seconds_bin ASC
        ;"""

    LEADERBOARD_CHART_AGG = """
        WITH agg AS (
            SELECT
                l.date AS submission_date,
                m.submission_time,
                l.source_id,
                m.submitter_name,
                m.strategy,
                m.network,
                m.is_baseline,
                l.energy_model_id,
                l.efficiency_meters_per_joules,
                l.efficiency_miles_per_gallon,
                l.throughput_per_hour,
                b.source_id AS baseline_source_id
            FROM leaderboard_chart AS l, metadata_table AS m, baseline_table as b
            WHERE 1 = 1
                AND l.source_id = m.source_id
                AND m.network = b.network
                AND (m.is_baseline='False'
                     OR (m.is_baseline='True'
                         AND m.source_id = b.source_id))
        )
        SELECT
<<<<<<< HEAD
            l.date AS submission_date,
            l.source_id,
            m.network,
            m.is_baseline,
            l.energy_model_id,
            l.efficiency_meters_per_joules,
            l.efficiency_miles_per_gallon,
            l.throughput_per_hour,
            l.safety_rate,
            l.safety_value_max
        FROM leaderboard_chart AS l, metadata_table AS m
        WHERE 1 = 1
            AND l.source_id = m.source_id
        ORDER BY l.date, m.submission_time, l.source_id ASC
=======
            agg.submission_date,
            agg.source_id,
            agg.submitter_name,
            agg.strategy,
            agg.network,
            agg.is_baseline,
            agg.energy_model_id,
            agg.efficiency_meters_per_joules,
            agg.efficiency_miles_per_gallon,
            100 * (1 - baseline.efficiency_miles_per_gallon / agg.efficiency_miles_per_gallon) AS percent_improvement,
            agg.throughput_per_hour
        FROM agg
        JOIN agg AS baseline ON 1 = 1
            AND agg.network = baseline.network
            AND baseline.is_baseline = 'True'
            AND agg.baseline_source_id = baseline.source_id
        ORDER BY agg.submission_date, agg.submission_time ASC
>>>>>>> f9459983
        ;"""<|MERGE_RESOLUTION|>--- conflicted
+++ resolved
@@ -638,22 +638,6 @@
                          AND m.source_id = b.source_id))
         )
         SELECT
-<<<<<<< HEAD
-            l.date AS submission_date,
-            l.source_id,
-            m.network,
-            m.is_baseline,
-            l.energy_model_id,
-            l.efficiency_meters_per_joules,
-            l.efficiency_miles_per_gallon,
-            l.throughput_per_hour,
-            l.safety_rate,
-            l.safety_value_max
-        FROM leaderboard_chart AS l, metadata_table AS m
-        WHERE 1 = 1
-            AND l.source_id = m.source_id
-        ORDER BY l.date, m.submission_time, l.source_id ASC
-=======
             agg.submission_date,
             agg.source_id,
             agg.submitter_name,
@@ -664,12 +648,13 @@
             agg.efficiency_meters_per_joules,
             agg.efficiency_miles_per_gallon,
             100 * (1 - baseline.efficiency_miles_per_gallon / agg.efficiency_miles_per_gallon) AS percent_improvement,
-            agg.throughput_per_hour
+            agg.throughput_per_hour,
+            agg.safety_rate,
+            agg.safety_value_max
         FROM agg
         JOIN agg AS baseline ON 1 = 1
             AND agg.network = baseline.network
             AND baseline.is_baseline = 'True'
             AND agg.baseline_source_id = baseline.source_id
         ORDER BY agg.submission_date, agg.submission_time ASC
->>>>>>> f9459983
         ;"""