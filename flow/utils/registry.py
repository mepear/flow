--- conflicted
+++ resolved
@@ -30,15 +30,10 @@
         flow-related parameters, consisting of the following keys:
 
          - exp_tag: name of the experiment
-<<<<<<< HEAD
          - env_name: name of the flow environment the experiment is running on.
            can also be the environment class itself (note: environment must be
            imported from a separate file from your main instance.)
-         - scenario: name of the scenario class the experiment uses
-=======
-         - env_name: name of the flow environment the experiment is running on
          - network: name of the network class the experiment uses
->>>>>>> bd49a788
          - simulator: simulator that is used by the experiment (e.g. aimsun)
          - sim: simulation-related parameters (see flow.core.params.SimParams)
          - env: environment related parameters (see flow.core.params.EnvParams)
