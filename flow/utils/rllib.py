--- conflicted
+++ resolved
@@ -209,11 +209,7 @@
 
 def get_rllib_pkl(path):
     """Return the data from the specified rllib configuration file."""
-<<<<<<< HEAD
     dirname = os.getcwd()
-=======
-    dirname = os.path.dirname(__file__)
->>>>>>> 4c49ab74
     filename = os.path.join(dirname, '../../examples/')
     sys.path.append(filename)
     config_path = os.path.join(path, "params.pkl")
