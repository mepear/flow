"""
Utility functions for Flow compatibility with RLlib.

This includes: environment generation, serialization, and visualization.
"""
import json
from copy import deepcopy
import os
import sys

import flow.envs
from flow.core.params import SumoLaneChangeParams, SumoCarFollowingParams, \
    SumoParams, InitialConfig, EnvParams, NetParams, InFlows
from flow.core.params import TrafficLightParams
from flow.core.params import VehicleParams
from flow.envs import Env
from flow.networks import Network
from ray.cloudpickle import cloudpickle
import inspect


class FlowParamsEncoder(json.JSONEncoder):
    """
    Custom encoder used to generate ``flow_params.json``.

    Extends ``json.JSONEncoder``.
    """

    def default(self, obj):
        """See parent class.

        Extended to support the VehicleParams object in flow/core/params.py.
        """
        allowed_types = [dict, list, tuple, str, int, float, bool, type(None)]

        if obj not in allowed_types:
            if isinstance(obj, VehicleParams):
                res = deepcopy(obj.initial)
                for res_i in res:
                    res_i["acceleration_controller"] = \
                        (res_i["acceleration_controller"][0].__name__,
                         res_i["acceleration_controller"][1])
                    res_i["lane_change_controller"] = \
                        (res_i["lane_change_controller"][0].__name__,
                         res_i["lane_change_controller"][1])
                    if res_i["routing_controller"] is not None:
                        res_i["routing_controller"] = \
                            (res_i["routing_controller"][0].__name__,
                             res_i["routing_controller"][1])
                return res
            if inspect.isclass(obj):
                if issubclass(obj, Env) or issubclass(obj, Network):
                    return "{}.{}".format(obj.__module__, obj.__name__)
            if hasattr(obj, '__name__'):
                return obj.__name__
            else:
                return obj.__dict__

        return json.JSONEncoder.default(self, obj)


def get_flow_params(config):
    """Return Flow experiment parameters, given an experiment result folder.

    Parameters
    ----------
    config : dict < dict > or str
        May be one of two things:

        * If it is a dict, then it is the stored RLlib configuration dict.
        * If it is a string, then it is the path to a flow_params json file.

    Returns
    -------
    dict
        flow-related parameters, consisting of the following keys:

         * exp_tag: name of the experiment
         * env_name: environment class of the flow environment the experiment
           is running on. (note: must be in an importable module.)
         * network: network class the experiment uses.
         * simulator: simulator that is used by the experiment (e.g. aimsun)
         * sim: simulation-related parameters (see flow.core.params.SimParams)
         * env: environment related parameters (see flow.core.params.EnvParams)
         * net: network-related parameters (see flow.core.params.NetParams and
           the network's documentation or ADDITIONAL_NET_PARAMS component)
         * veh: vehicles to be placed in the network at the start of a rollout
           (see flow.core.params.VehicleParams)
         * initial: parameters affecting the positioning of vehicles upon
           initialization/reset (see flow.core.params.InitialConfig)
         * tls: traffic lights to be introduced to specific nodes (see
           flow.core.params.TrafficLightParams)
    """
    # collect all data from the json file
    if type(config) == dict:
        flow_params = json.loads(config['env_config']['flow_params'])
    else:
        flow_params = json.load(open(config, 'r'))

    # reinitialize the vehicles class from stored data
    veh = VehicleParams()
    for veh_params in flow_params["veh"]:
        module = __import__(
            "flow.controllers",
            fromlist=[veh_params['acceleration_controller'][0]])
        acc_class = getattr(module, veh_params['acceleration_controller'][0])
        lc_class = getattr(module, veh_params['lane_change_controller'][0])

        acc_controller = (acc_class, veh_params['acceleration_controller'][1])
        lc_controller = (lc_class, veh_params['lane_change_controller'][1])

        rt_controller = None
        if veh_params['routing_controller'] is not None:
            rt_class = getattr(module, veh_params['routing_controller'][0])
            rt_controller = (rt_class, veh_params['routing_controller'][1])

        # TODO: make ambiguous
        car_following_params = SumoCarFollowingParams()
        car_following_params.__dict__ = veh_params["car_following_params"]

        # TODO: make ambiguous
        lane_change_params = SumoLaneChangeParams()
        lane_change_params.__dict__ = veh_params["lane_change_params"]

        del veh_params["car_following_params"], \
            veh_params["lane_change_params"], \
            veh_params["acceleration_controller"], \
            veh_params["lane_change_controller"], \
            veh_params["routing_controller"]

        veh.add(
            acceleration_controller=acc_controller,
            lane_change_controller=lc_controller,
            routing_controller=rt_controller,
            car_following_params=car_following_params,
            lane_change_params=lane_change_params,
            **veh_params)

    # convert all parameters from dict to their object form
    sim = SumoParams()  # TODO: add check for simulation type
    sim.__dict__ = flow_params["sim"].copy()

    net = NetParams()
    net.__dict__ = flow_params["net"].copy()
    net.inflows = InFlows()
    if flow_params["net"]["inflows"]:
        net.inflows.__dict__ = flow_params["net"]["inflows"].copy()
    if len(net.template) > 0:
        dirname = os.getcwd()
        filename = os.path.join(dirname, '../../examples')
        split = net.template.split('examples')[1][1:]
        path = os.path.abspath(os.path.join(filename, split))
        net.template = path

    env = EnvParams()
    env.__dict__ = flow_params["env"].copy()

    initial = InitialConfig()
    if "initial" in flow_params:
        initial.__dict__ = flow_params["initial"].copy()

    tls = TrafficLightParams()
    if "tls" in flow_params:
        tls.__dict__ = flow_params["tls"].copy()

    env_name = flow_params['env_name']
    if "." not in env_name:  # coming from old flow_params
        single_agent_envs = [env for env in dir(flow.envs)
                             if not env.startswith('__')]
        if env_name in single_agent_envs:
            env_loc = 'flow.envs'
        else:
            env_loc = 'flow.envs.multiagent'
    else:
        env_loc = ".".join(env_name.split(".")[:-1])
        env_name = env_name.split(".")[-1]
    env_module = __import__(env_loc, fromlist=[env_name])
    env_instance = getattr(env_module, env_name)

    network = flow_params['network']
    if "." not in network:  # coming from old flow_params
        net_loc = 'flow.networks'
    else:
        net_loc = ".".join(network.split(".")[:-1])
        network = network.split(".")[-1]
    net_module = __import__(net_loc, fromlist=[network])
    net_instance = getattr(net_module, network)

    flow_params['env_name'] = env_instance
    flow_params['network'] = net_instance
    flow_params["sim"] = sim
    flow_params["env"] = env
    flow_params["initial"] = initial
    flow_params["net"] = net
    flow_params["veh"] = veh
    flow_params["tls"] = tls

    return flow_params


def get_rllib_config(path):
    """Return the data from the specified rllib configuration file."""
    config_path = os.path.join(path, "params.json")
    if not os.path.exists(config_path):
        config_path = os.path.join(path, "../params.json")
    if not os.path.exists(config_path):
        raise ValueError(
            "Could not find params.json in either the checkpoint dir or "
            "its parent directory.")
    with open(config_path) as f:
        config = json.load(f)
    return config


def get_rllib_pkl(path):
    """Return the data from the specified rllib configuration file."""
<<<<<<< HEAD
    dirname = os.getcwd()
=======
    dirname = os.path.dirname(__file__)
>>>>>>> 5603f035
    filename = os.path.join(dirname, '../../examples/')
    sys.path.append(filename)
    config_path = os.path.join(path, "params.pkl")
    if not os.path.exists(config_path):
        config_path = os.path.join(path, "../params.pkl")
    if not os.path.exists(config_path):
        raise ValueError(
            "Could not find params.pkl in either the checkpoint dir or "
            "its parent directory.")
    with open(config_path, 'rb') as f:
        config = cloudpickle.load(f)
    return config<|MERGE_RESOLUTION|>--- conflicted
+++ resolved
@@ -214,11 +214,7 @@
 
 def get_rllib_pkl(path):
     """Return the data from the specified rllib configuration file."""
-<<<<<<< HEAD
-    dirname = os.getcwd()
-=======
     dirname = os.path.dirname(__file__)
->>>>>>> 5603f035
     filename = os.path.join(dirname, '../../examples/')
     sys.path.append(filename)
     config_path = os.path.join(path, "params.pkl")
