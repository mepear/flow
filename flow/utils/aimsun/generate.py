# flake8: noqa
import sys
import os
import flow.config as config

SITEPACKAGES = os.path.join(config.AIMSUN_SITEPACKAGES,
                            "lib/python2.7/site-packages")
sys.path.append(SITEPACKAGES)

sys.path.append(os.path.join(config.AIMSUN_NEXT_PATH,
                             'programming/Aimsun Next API/AAPIPython/Micro'))

from flow.core.params import InFlows
from copy import deepcopy
import json
import numpy as np


# Load an empty template
gui = GKGUISystem.getGUISystem().getActiveGui()
gui.newDoc(os.path.join(config.PROJECT_PATH,
                        "flow/utils/aimsun/Aimsun_Flow.ang"),
           "EPSG:32601")
model = gui.getActiveModel()


def generate_net(nodes, edges, connections, inflows, veh_types):
    inflows = inflows.get()
    lane_width = 3.6  # TODO additional params??
    type_section = model.getType("GKSection")
    type_node = model.getType("GKNode")
    type_turn = model.getType("GKTurning")
    type_traffic_state = model.getType("GKTrafficState")
    type_vehicle = model.getType("GKVehicle")
    type_demand = model.getType("GKTrafficDemand")

    # draw edges
    for edge in edges:
        points = GKPoints()
        if "shape" in edge:
            for p in edge["shape"]:  # TODO add x, y offset (radius)
                new_point = GKPoint()
                new_point.set(p[0], p[1], 0)
                points.append(new_point)

            cmd = model.createNewCmd(model.getType("GKSection"))
            cmd.setPoints(edge["numLanes"], lane_width, points)
            model.getCommander().addCommand(cmd)
            section = cmd.createdObject()
            section.setName(edge["id"])
            edge_aimsun = model.getCatalog().findByName(
                edge["id"], type_section)
            edge_aimsun.setSpeed(edge["speed"] * 3.6)
        else:
            first_node, last_node = get_edge_nodes(edge, nodes)
            theta = get_edge_angle(first_node, last_node)
            first_node_offset = [0, 0]  # x, and y offset
            last_node_offset = [0, 0]  # x, and y offset

            # offset edge ends if there is a radius in the node
            if "radius" in first_node:
                first_node_offset[0] = first_node["radius"] * \
                    np.cos(theta*np.pi/180)
                first_node_offset[1] = first_node["radius"] * \
                    np.sin(theta*np.pi/180)
            if "radius" in last_node:
                last_node_offset[0] = - last_node["radius"] * \
                    np.cos(theta*np.pi/180)
                last_node_offset[1] = - last_node["radius"] * \
                    np.sin(theta*np.pi/180)

            # offset edge ends if there are multiple edges between nodes
            # find the edges that share the first node
            edges_shared_node = [edg for edg in edges
                                 if first_node["id"] == edg["to"]
                                 or last_node["id"] == edg["from"]]
            for new_edge in edges_shared_node:
                new_first_node, new_last_node = get_edge_nodes(new_edge, nodes)
                new_theta = get_edge_angle(new_first_node, new_last_node)
                if new_theta == theta - 180 or new_theta == theta + 180:
                    first_node_offset[0] += lane_width * 0.5 *\
                        np.sin(theta * np.pi / 180)
                    first_node_offset[1] -= lane_width * 0.5 * \
                        np.cos(theta * np.pi / 180)
                    last_node_offset[0] += lane_width * 0.5 *\
                        np.sin(theta * np.pi / 180)
                    last_node_offset[1] -= lane_width * 0.5 *\
                        np.cos(theta * np.pi / 180)
                    break

            new_point = GKPoint()
            new_point.set(first_node['x'] + first_node_offset[0],
                          first_node['y'] + first_node_offset[1],
                          0)
            points.append(new_point)
            new_point = GKPoint()
            new_point.set(last_node['x'] + last_node_offset[0],
                          last_node['y'] + last_node_offset[1],
                          0)
            points.append(new_point)
            cmd = model.createNewCmd(type_section)
            cmd.setPoints(edge["numLanes"], lane_width, points)
            model.getCommander().addCommand(cmd)
            section = cmd.createdObject()
            section.setName(edge["id"])
            edge_aimsun = model.getCatalog().findByName(
                edge["id"], type_section)
            edge_aimsun.setSpeed(edge["speed"] * 3.6)

    # draw nodes and connections
    for node in nodes:
        # add a new node in Aimsun
        node_pos = GKPoint()
        node_pos.set(node['x'], node['y'], 0)
        cmd = model.createNewCmd(type_node)
        cmd.setPosition(node_pos)
        model.getCommander().addCommand(cmd)
        new_node = cmd.createdObject()
        new_node.setName(node["id"])

        # list of edges from and to the node
        from_edges = [
            edge['id'] for edge in edges if edge['from'] == node['id']]
        to_edges = [edge['id'] for edge in edges if edge['to'] == node['id']]

        # if the node is a junction with a list of connections
        if len(to_edges) > 1 and len(from_edges) > 1 \
                and connections[node['id']] is not None:
            # add connections
            for connection in connections[node['id']]:
                cmd = model.createNewCmd(type_turn)
                from_section = model.getCatalog().findByName(
                    connection["from"], type_section, True)
                to_section = model.getCatalog().findByName(
                    connection["to"], type_section, True)
                cmd.setTurning(from_section, to_section)
                model.getCommander().addCommand(cmd)
                turn = cmd.createdObject()
                turn_name = "{}_to_{}".format(connection["from"],
                                              connection["to"])
                turn.setName(turn_name)
                existing_node = turn.getNode()
                if existing_node is not None:
                    existing_node.removeTurning(turn)
                # add the turning to the node
                new_node.addTurning(turn, False, True)

        # if the node is not a junction or connections is None
        else:
            for i in range(len(from_edges)):
                for j in range(len(to_edges)):
                    cmd = model.createNewCmd(type_turn)
                    to_section = model.getCatalog().findByName(
                        from_edges[i], type_section, True)
                    from_section = model.getCatalog().findByName(
                        to_edges[j], type_section, True)
                    cmd.setTurning(from_section, to_section)
                    model.getCommander().addCommand(cmd)
                    turn = cmd.createdObject()
                    turn_name = "{}_to_{}".format(from_edges[i], to_edges[j])
                    turn.setName(turn_name)
                    existing_node = turn.getNode()
                    if existing_node is not None:
                        existing_node.removeTurning(turn)

                    # add the turning to the node
                    new_node.addTurning(turn, False, True)

    # get the control plan
    control_plan = model.getCatalog().findByName(
            "Control Plan", model.getType("GKControlPlan"))

    # add traffic lights
    # determine junctions
    junctions = get_junctions(nodes)
    # add meters for all nodes in junctions
    for node in junctions:
        node = model.getCatalog().findByName(
            node['id'], model.getType("GKNode"))
        create_node_meters(model, control_plan, node)

    # set vehicle types
    vehicles = model.getCatalog().getObjectsByType(type_vehicle)
    if vehicles is not None:
        for vehicle in vehicles.itervalues():
            name = vehicle.getName()
            if name == "Car":
                for veh_type in veh_types:
                    cmd = GKObjectDuplicateCmd()
                    cmd.init(vehicle)
                    model.getCommander().addCommand(cmd)
                    new_veh = cmd.createdObject()
                    new_veh.setName(veh_type["veh_id"])

    # Create new states based on vehicle types
    for veh_type in veh_types:
        new_state = create_state(model, veh_type["veh_id"])
        # find vehicle type
        veh_type = model.getCatalog().findByName(
            veh_type["veh_id"], model.getType("GKVehicle"))
        # set state vehicles
        new_state.setVehicle(veh_type)
        # set_state_vehicle(model, new_state, veh_type["veh_id"])
        # set_state_vehicle(model, veh_type["veh_id"], veh_type["veh_id"])

    # add traffic inflows to traffic states
    for inflow in inflows:
        traffic_state_aimsun = model.getCatalog().findByName(
            inflow["vtype"], type_traffic_state)
        edge_aimsun = model.getCatalog().findByName(
            inflow['edge'], type_section)
        traffic_state_aimsun.setEntranceFlow(
            edge_aimsun, None, inflow['vehsPerHour'])

    # for centroid in centroids:
    #     cmd = model.createNewCmd(model.getType("GKCentroid"))
    #     pos = GKPoint(centroid['x'], centroid['y'], 0)
    #     conf = model.getCatalog().findByName("Centroid Configuration 905",
    #                                          model.getType(
    #                                              "GKCentroidConfiguration"))
    #     cmd.setData(pos, conf);
    #     model.getCommander().addCommand(cmd);
    #     res = cmd.createdObject();
    #     res.setName(centroid["id"])
    #     print("done", res.getName())


    # get traffic demand
    demand = model.getCatalog().findByName(
        "Traffic Demand 864", type_demand)
    # clear the demand of any previous item
    demand.removeSchedule()

    # set traffic demand
    for veh_type in veh_types:
        # find the state for each vehicle type
        state_car = model.getCatalog().findByName(
            veh_type["veh_id"], type_traffic_state)
        if demand is not None and demand.isA("GKTrafficDemand"):
            # Add the state
            if state_car is not None and state_car.isA("GKTrafficState"):
                set_demand_item(model, demand, state_car)
            model.getCommander().addCommand(None)
        else:
            create_traffic_demand(model, veh_type["veh_id"])  # TODO debug

    # set the view to "whole world" in Aimsun
    view = gui.getActiveViewWindow().getView()
    if view is not None:
        view.wholeWorld()

    # set view mode, each vehicle type with different color
    set_vehicles_color(model)

    # set API
    scenario_name = "Dynamic Scenario 866"
    scenario = model.getCatalog().findByName(
        scenario_name, model.getType("GKScenario"))  # find scenario
    scenario_data = scenario.getInputData()
    scenario_data.addExtension(os.path.join(
        config.PROJECT_PATH, "flow/utils/aimsun/run.py"), True)

    # set sim step
    # experiment_name = "Micro SRC Experiment 867"
    # experiment = model.getCatalog().findByName(
    #     experiment_name, model.getType("GKExperiment"))  # find scenario

    # save
    gui.saveAs('flow.ang')


def generate_net_osm(file_name, inflows, veh_types):
    inflows = inflows.get()

    type_section = model.getType("GKSection")
    type_traffic_state = model.getType("GKTrafficState")
    type_vehicle = model.getType("GKVehicle")
    type_demand = model.getType("GKTrafficDemand")

    # load OSM file
    layer = None
    point = GKPoint()
    point.set(0, 0, 0)
    box = GKBBox()
    box.set(-1000, -1000, 0, 1000, 1000, 0)

    model.importFile(file_name, layer, point, box)

    # set vehicle types
    vehicles = model.getCatalog().getObjectsByType(type_vehicle)
    if vehicles is not None:
        for vehicle in vehicles.itervalues():
            name = vehicle.getName()
            if name == "Car":
                for veh_type in veh_types:
                    cmd = GKObjectDuplicateCmd()
                    cmd.init(vehicle)
                    model.getCommander().addCommand(cmd)
                    new_veh = cmd.createdObject()
                    new_veh.setName(veh_type["veh_id"])

    # Create new states based on vehicle types
    for veh_type in veh_types:
        new_state = create_state(model, veh_type["veh_id"])
        # find vehicle type
        veh_type = model.getCatalog().findByName(
            veh_type["veh_id"], model.getType("GKVehicle"))
        # set state vehicles
        new_state.setVehicle(veh_type)

    # add traffic inflows to traffic states
    if inflows is not None:
        for inflow in inflows:
            traffic_state_aimsun = model.getCatalog().findByName(
                inflow["vtype"], type_traffic_state)
            edge_aimsun = model.getCatalog().findByName(
                inflow['edge'], type_section)
            traffic_state_aimsun.setEntranceFlow(
                edge_aimsun, None, inflow['vehsPerHour'])

    # get traffic demand
    demand = model.getCatalog().findByName(
        "Traffic Demand 864", type_demand)
    # clear the demand of any previous item
    demand.removeSchedule()

    # set traffic demand
    for veh_type in veh_types:
        # find the state for each vehicle type
        state_car = model.getCatalog().findByName(
            veh_type["veh_id"], type_traffic_state)
        if demand is not None and demand.isA("GKTrafficDemand"):
            # Add the state
            if state_car is not None and state_car.isA("GKTrafficState"):
                set_demand_item(model, demand, state_car)
            model.getCommander().addCommand(None)
        else:
            create_traffic_demand(model, veh_type["veh_id"])  # TODO debug

    # set the view to "whole world" in Aimsun
    view = gui.getActiveViewWindow().getView()
    if view is not None:
        view.wholeWorld()

    # set view mode, each vehicle type with different color
    set_vehicles_color(model)

    # set API
    scenario_name = "Dynamic Scenario 866"
    scenario = model.getCatalog().findByName(
        scenario_name, model.getType("GKScenario"))  # find scenario
    scenario_data = scenario.getInputData()
    scenario_data.addExtension(os.path.join(
        config.PROJECT_PATH, "flow/utils/aimsun/run.py"), True)

    # save
    gui.saveAs('flow.ang')


def get_junctions(nodes):
    junctions = []  # TODO check
    for node in nodes:
        if "type" in node:
            if node["type"] == "traffic_light":
                junctions.append(node)
    return junctions


# get first and last nodes of an edge
def get_edge_nodes(edge, nodes):
    first_node = next(node for node in nodes
                      if node["id"] == edge["from"])
    last_node = next(node for node in nodes
                     if node["id"] == edge["to"])
    return first_node, last_node


# compute the edge angle
def get_edge_angle(first_node, last_node):
    del_x = np.array([last_node['x'] - first_node['x']])
    del_y = np.array([last_node['y'] - first_node['y']])
    theta = np.arctan2(del_y, del_x) * 180 / np.pi
    return theta


def get_state_folder(model):
    folder_name = "GKModel::trafficStates"
    folder = model.getCreateRootFolder().findFolder(folder_name)
    if folder is None:
        folder = GKSystem.getSystem().createFolder(
            model.getCreateRootFolder(), folder_name)
    return folder


def create_state(model, name):
    state = GKSystem.getSystem().newObject("GKTrafficState", model)
    state.setName(name)
    folder = get_state_folder(model)
    folder.append(state)
    return state


def get_demand_folder(model):
    folder_name = "GKModel::trafficDemands"
    folder = model.getCreateRootFolder().findFolder(folder_name)
    if folder is None:
        folder = GKSystem.getSystem().createFolder(
            model.getCreateRootFolder(), folder_name)
    return folder


def create_traffic_demand(model, name):
    demand = GKSystem.getSystem().newObject("GKTrafficDemand", model)
    demand.setName(name)
    folder = get_demand_folder(model)
    folder.append(demand)
    return demand


def set_demand_item(model, demand, item):
    if item.getVehicle() is None:
        model.getLog().addError("Invalid Demand Item: no vehicle")
    else:
        schedule = GKScheduleDemandItem()
        schedule.setTrafficDemandItem(item)
        # Starts at 8:00:00 AM
        schedule.setFrom(8 * 3600)
        # Duration: 500 hour
        schedule.setDuration(500 * 3600)
        demand.addToSchedule(schedule)


def set_state_vehicle(model, state, veh_type_name):
    # find vehicle type
    veh_type = model.getCatalog().findByName(
        veh_type_name, model.getType("GKVehicle"))
    # set state vehicles
    state.setVehicle(veh_type)
    # find the state object
    # state_car = model.getCatalog().findByName(
    #     state_name, model.getType("GKTrafficState"))
    # state_car.setVehicle(veh_type)


def set_vehicles_color(model):
    viewMode = model.getGeoModel().findMode(
        "GKViewMode::VehiclesByVehicleType", False)
    if viewMode is None:
        viewMode = GKSystem.getSystem().newObject("GKViewMode", model)
        viewMode.setInternalName("GKViewMode::VehiclesByVehicleType")
        viewMode.setName("DYNAMIC: Simulation Vehicles by Vehicle Type")
        model.getGeoModel().addMode(viewMode)
    viewMode.removeAllStyles()
    viewStyle = model.getGeoModel().findStyle(
        "GKViewModeStyle::VehiclesByVehicleType")
    if viewStyle is None:
        viewStyle = GKSystem.getSystem().newObject("GKViewModeStyle", model)
        viewStyle.setInternalName("GKViewModeStyle::VehiclesByVehicleType")
        viewStyle.setName("DYNAMIC: Simulation Vehicles by Vehicle Type")
        viewStyle.setStyleType(GKViewModeStyle.eColor)
        viewStyle.setVariableType(GKViewModeStyle.eDiscrete)
        simType = model.getType("GKSimVehicle")
        typeColumn = simType.getColumn("GKSimVehicle::vehicleTypeAtt",
                                       GKType.eSearchOnlyThisType)
        viewStyle.setColumn(simType, typeColumn)
        ramp = GKColorRamp()
        ramp.setType(GKColorRamp.eRGB)
        vehicles = model.getCatalog().getObjectsByType(
            model.getType("GKVehicle"))
        if vehicles is not None:
            ramp.lines(len(vehicles))
            for i, vehicle in enumerate(vehicles.itervalues()):
                color_range = viewStyle.addRange(vehicle.getName())
                color_range.color = ramp.getColor(i)
        model.getGeoModel().addStyle(viewStyle)
    viewMode.addStyle(viewStyle)


# Returns (and creates if needed) the folder for the control plan
def get_control_plan_folder(model):
    folder_name = "GKModel::controlPlans"
    folder = model.getCreateRootFolder().findFolder(folder_name)
    if folder is None:
        folder = GKSystem.getSystem().createFolder(model.getCreateRootFolder(),
                                                   folder_name)
    return folder


# Creates a new control plan
def create_control_plan(model, name):
    control_plan = GKSystem.getSystem().newObject("GKControlPlan", model)
    control_plan.setName(name)
    folder = get_control_plan_folder(model)
    folder.append(control_plan)
    return control_plan


# Finds an object using its identifier and checks if it is really a node
def find_node(model, entry):
    node = model.getCatalog().find(int(entry))
    if node is not None:
        if not node.isA("GKNode"):
            node = None
    return node


# Finds an object using its identifier and checks if it is really a turn
def find_turn(model, entry):
    turn = model.getCatalog().find(int(entry))
    if turn is not None:
        if not turn.isA("GKTurning"):
            turn = None
    return turn


# Returns (and creates if needed) the signals list.
def create_signal_groups(model, node):  # TODO generalize
    signals = []

    if len(node.getSignals()) == 0:
        signal = GKSystem.getSystem().newObject("GKControlPlanSignal", model)
        signal.addTurning(findTurn(model, 970))
        signal.addTurning(findTurn(model, 979))
        node.addSignal(signal)
        signals.append(signal)

        signal = GKSystem.getSystem().newObject("GKControlPlanSignal", model)
        signal.addTurning(findTurn(model, 973))
        signal.addTurning(findTurn(model, 976))
        node.addSignal(signal)
        signals.append(signal)
    else:
        for signal in node.getSignals():
            signals.append(signal)

    return signals


# Creates the phases, set the cycle time and sets the phases times
def set_signal_times(cp, node, signal_groups):  # TODO generalize
    cp_node = cp.createControlJunction(node)
    cp_node.setCycle(40)
    cp_node.setControlJunctionType(GKControlJunction.eFixedControl)

    from_time = 0

    # add phases
    for signal in signal_groups:
        phase1 = cp_node.createPhase()
        phase1.setFrom(from_time)
        phase1.setDuration(15)
        phase1.addSignal(signal.getId())

        phase2 = cp_node.createPhase()
        phase2.setFrom(from_time + 15)
        phase2.setDuration(5)
        phase2.setInterphase(True)

        from_time = from_time + 20


def create_meter(model, section):
    meter_length = 2
    pos = section.getLanesLength2D() - meter_length
    type = model.getType("GKMetering")
    cmd = model.createNewCmd(model.getType("GKSectionObject"))
    # TODO double check the zeros
    cmd.init(type, section, 0, 0, pos, meter_length)
    model.getCommander().addCommand(cmd)
    meter = cmd.createdObject()
    meter.setName("meter_{}".format(section.getName()))
    return meter


def set_metering_times(
        cp, meter, cycle, green, yellow, offset, min_green, max_green):
    cp_meter = cp.createControlMetering(meter)
    cp_meter.setControlMeteringType(GKControlMetering.eExternal)
    cp_meter.setCycle(cycle)
    cp_meter.setGreen(green)
    cp_meter.setYellowTime(yellow)
    cp_meter.setOffset(offset)
    cp_meter.setMinGreen(min_green)
    cp_meter.setMaxGreen(max_green)


def create_node_meters(model, cp, node, phases):
    meters = []
    node_id = node.getName()
    enter_sections = node.getEntranceSections()
    signal_groups = {}
    for connection in connections[node_id]:
        if connection["signal_group"] in signal_groups:
            signal_groups[
                connection["signal_group"]].append(connection["from"])
        else:
            signal_groups[connection["signal_group"]] = [connection["from"]]

    for signal_group, edges in signal_groups.items():

        phases[signal_group]["duration"]








    for section in enter_sections:
        meter = create_meter(model, section)
        # default light params
        cycle = 40
        green = 17
        yellow = 3
        min_green = 5
        max_green = 40
        # offset for vertical edges is 20 and for horizontal edges is 0
        if "bot" in meter.getName() or "top" in meter.getName():
            offset = 0
        elif "left" in meter.getName() or "right" in meter.getName():
            offset = 20
        set_metering_times(cp, meter, cycle, green, yellow, offset, min_green,
                           max_green)
        meters.append(meter)

def set_sim_step(experiment, sim_step):
    # Get Simulation Step attribute column
    col_sim = model.getColumn('GKExperiment::simStepAtt')
    # Set new simulation step value
    experiment.setDataValue(col_sim, sim_step)


# collect the scenario-specific data
data_file = 'flow/core/kernel/scenario/data.json'
with open(os.path.join(config.PROJECT_PATH, data_file)) as f:
    data = json.load(f)

# export the data from the dictionary
veh_types = data['vehicle_types']
osm_path = data['osm_path']

if data['inflows'] is not None:
    inflows = InFlows()
    inflows.__dict__ = data['inflows'].copy()
else:
    inflows = None

# generate the network
<<<<<<< HEAD
if osm is not None:
    # filename = osm
    filename = "/home/yashar/Desktop/bay_bridge.osm"
    generate_net_osm(filename, inflows, veh_types)
    edge_osm = {}

    section_type = model.getType( "GKSection" )
    for types in model.getCatalog().getUsedSubTypesFromType( section_type ):
=======
if osm_path is not None:
    generate_net_osm(osm_path, inflows, veh_types)
    edge_osm = {}

    section_type = model.getType("GKSection")
    for types in model.getCatalog().getUsedSubTypesFromType(section_type):
>>>>>>> 54249aec
        for s in types.itervalues():
            s_id = s.getId()
            num_lanes = s.getNbFullLanes()
            length = s.getLanesLength2D()
            speed = s.getSpeed()
<<<<<<< HEAD
            edge_osm[id] = {"speed": speed,
                            "length": length,
                            "numLanes": num_lanes
                            }
    # cur_dir = os.path.dirname(__file__)
    with open(os.path.join(config.PROJECT_PATH, 'flow/utils/aimsun/osm_edges.json'), 'w') as outfile:
=======
            edge_osm[s_id] = {"speed": speed,
                              "length": length,
                              "numLanes": num_lanes}
    # TODO: add current time
    with open(os.path.join(config.PROJECT_PATH,
                           'flow/utils/aimsun/osm_edges.json'), 'w') \
            as outfile:
>>>>>>> 54249aec
        json.dump(edge_osm, outfile, sort_keys=True, indent=4)

else:
    nodes = data['nodes']
    edges = data['edges']
    types = data['types']
    connections = data['connections']

    for i in range(len(edges)):
        if 'type' in edges[i]:
            for typ in types:
                if typ['id'] == edges[i]['type']:
                    new_dict = deepcopy(typ)
                    new_dict.pop("id")
                    edges[i].update(new_dict)
                    break
    generate_net(nodes, edges, connections, inflows, veh_types)

<<<<<<< HEAD
# set sim step
# retrieve experiment by name
experiment_name = "Micro SRC Experiment 867"
experiment = model.getCatalog().findByName(
    experiment_name, model.getType("GKTExperiment"))
sim_step = 0.9
set_sim_step(experiment, sim_step)

=======
>>>>>>> 54249aec
# run the simulation
# find the replication
replication_name = "Replication 870"
replication = model.getCatalog().findByName(replication_name)
# execute, "play": run with GUI, "execute": run in batch mode
mode = 'play' if data['render'] is True else 'execute'
GKSystem.getSystem().executeAction(mode, replication, [], "")<|MERGE_RESOLUTION|>--- conflicted
+++ resolved
@@ -647,44 +647,23 @@
     inflows = None
 
 # generate the network
-<<<<<<< HEAD
-if osm is not None:
-    # filename = osm
-    filename = "/home/yashar/Desktop/bay_bridge.osm"
-    generate_net_osm(filename, inflows, veh_types)
-    edge_osm = {}
-
-    section_type = model.getType( "GKSection" )
-    for types in model.getCatalog().getUsedSubTypesFromType( section_type ):
-=======
 if osm_path is not None:
     generate_net_osm(osm_path, inflows, veh_types)
     edge_osm = {}
 
     section_type = model.getType("GKSection")
     for types in model.getCatalog().getUsedSubTypesFromType(section_type):
->>>>>>> 54249aec
         for s in types.itervalues():
             s_id = s.getId()
             num_lanes = s.getNbFullLanes()
             length = s.getLanesLength2D()
             speed = s.getSpeed()
-<<<<<<< HEAD
-            edge_osm[id] = {"speed": speed,
-                            "length": length,
-                            "numLanes": num_lanes
-                            }
-    # cur_dir = os.path.dirname(__file__)
-    with open(os.path.join(config.PROJECT_PATH, 'flow/utils/aimsun/osm_edges.json'), 'w') as outfile:
-=======
             edge_osm[s_id] = {"speed": speed,
                               "length": length,
                               "numLanes": num_lanes}
-    # TODO: add current time
     with open(os.path.join(config.PROJECT_PATH,
                            'flow/utils/aimsun/osm_edges.json'), 'w') \
             as outfile:
->>>>>>> 54249aec
         json.dump(edge_osm, outfile, sort_keys=True, indent=4)
 
 else:
@@ -703,7 +682,6 @@
                     break
     generate_net(nodes, edges, connections, inflows, veh_types)
 
-<<<<<<< HEAD
 # set sim step
 # retrieve experiment by name
 experiment_name = "Micro SRC Experiment 867"
@@ -712,8 +690,6 @@
 sim_step = 0.9
 set_sim_step(experiment, sim_step)
 
-=======
->>>>>>> 54249aec
 # run the simulation
 # find the replication
 replication_name = "Replication 870"
