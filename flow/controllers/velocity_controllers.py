from flow.controllers.base_controller import BaseController
import numpy as np


class FollowerStopper(BaseController):
    def __init__(self, veh_id, sumo_cf_params, v_des=15, danger_edges=None):
        """Inspired by Dan Work's... work:

        Dissipation of stop-and-go waves via control of autonomous vehicles:
        Field experiments https://arxiv.org/abs/1705.01693

        Parameters
        ----------
        veh_id: str
            unique vehicle identifier
        v_des: float, optional
            desired speed of the vehicles (m/s)
        """
        BaseController.__init__(self, veh_id, sumo_cf_params, delay=1.0,
                                fail_safe='safe_velocity')

        # desired speed of the vehicle
        self.v_des = v_des

        # maximum achievable acceleration by the vehicle
        self.max_accel = sumo_cf_params.controller_params['accel']

        # other parameters
        self.dx_1_0 = 4.5
        self.dx_2_0 = 5.25
        self.dx_3_0 = 6.0
        self.d_1 = 1.5
        self.d_2 = 1.0
        self.d_3 = 0.5
        self.danger_edges = danger_edges if danger_edges else {}

    def find_intersection_dist(self, env):
        """Return distance from the vehicle's current position to the position
        of the node it is heading toward."""
        edge_id = env.vehicles.get_edge(self.veh_id)
        # FIXME this might not be the best way of handling this
        if edge_id == "":
            return -10
        if 'center' in edge_id:
            return 0
        edge_len = env.scenario.edge_length(edge_id)
        relative_pos = env.vehicles.get_position(self.veh_id)
        dist = edge_len - relative_pos
        return dist

    def get_accel(self, env):
        lead_id = env.vehicles.get_leader(self.veh_id)
        this_vel = env.vehicles.get_speed(self.veh_id)
        lead_vel = env.vehicles.get_speed(lead_id)

        if self.v_des is None:
            return None

        if lead_id is None:
            v_cmd = self.v_des
        else:
            dx = env.vehicles.get_headway(self.veh_id)
            dv_minus = min(lead_vel - this_vel, 0)

            dx_1 = self.dx_1_0 + 1 / (2 * self.d_1) * dv_minus ** 2
            dx_2 = self.dx_2_0 + 1 / (2 * self.d_2) * dv_minus ** 2
            dx_3 = self.dx_3_0 + 1 / (2 * self.d_3) * dv_minus ** 2

            # compute the desired velocity
            if dx <= dx_1:
                v_cmd = 0
            elif dx <= dx_2:
                v_cmd = this_vel * (dx - dx_1) / (dx_2 - dx_1)
            elif dx <= dx_3:
                v_cmd = this_vel + (self.v_des - this_vel) * (dx - dx_2) \
                        / (dx_3 - dx_2)
            else:
                v_cmd = self.v_des

        edge = env.vehicles.get_edge(self.veh_id)

        if edge == "":
            return None

        if self.find_intersection_dist(env) <= 10 and \
                env.vehicles.get_edge(self.veh_id) in self.danger_edges or \
                env.vehicles.get_edge(self.veh_id)[0] == ":":
            return None
        else:
            # compute the acceleration from the desired velocity
            return (v_cmd - this_vel) / env.sim_step


class PISaturation(BaseController):
    def __init__(self, veh_id, sumo_cf_params):
        """Inspired by Dan Work's... work:

        Dissipation of stop-and-go waves via control of autonomous vehicles:
        Field experiments https://arxiv.org/abs/1705.01693

        Parameters
        ----------
        veh_id: str
            unique vehicle identifier
        """
        BaseController.__init__(self, veh_id, sumo_cf_params, delay=1.0)

        # maximum achievable acceleration by the vehicle
        self.max_accel = sumo_cf_params.controller_params['accel']

        # history used to determine AV desired velocity
        self.v_history = []

        # other parameters
        self.gamma = 2
        self.g_l = 7
        self.g_u = 30
        self.v_catch = 1

        # values that are updated by using their old information
        self.alpha = 0
        self.beta = 1 - 0.5 * self.alpha
        self.U = 0
        self.v_target = 0
        self.v_cmd = 0

    def get_accel(self, env):
        lead_id = env.vehicles.get_leader(self.veh_id)
        lead_vel = env.vehicles.get_speed(lead_id)
        this_vel = env.vehicles.get_speed(self.veh_id)

        dx = env.vehicles.get_headway(self.veh_id)
        dv = lead_vel - this_vel
        dx_s = max(2 * dv, 4)

        # update the AV's velocity history
        self.v_history.append(this_vel)

        if len(self.v_history) == int(38 / env.sim_step):
            del self.v_history[0]

        # update desired velocity values
        v_des = np.mean(self.v_history)
        v_target = v_des + self.v_catch \
<<<<<<< HEAD
                   * min(max((dx - self.g_l) / (self.g_u - self.g_l), 0), 1)
=======
            * min(max((dx - self.g_l) / (self.g_u - self.g_l), 0), 1)
>>>>>>> 0fe6c9cf

        # update the alpha and beta values
        alpha = min(max((dx - dx_s) / self.gamma, 0), 1)
        beta = 1 - 0.5 * alpha

        # compute desired velocity
        self.v_cmd = beta * (alpha * v_target + (1 - alpha) * lead_vel) \
            + (1 - beta) * self.v_cmd

        # compute the acceleration
        accel = (self.v_cmd - this_vel) / env.sim_step

        return min(accel, self.max_accel)


class HandTunedVelocityController(FollowerStopper):

    def __init__(self, veh_id, v_regions, sumo_cf_params, danger_edges=None):
        super().__init__(veh_id, sumo_cf_params, v_regions[0],
                         danger_edges=danger_edges)
        self.v_regions = v_regions

    def get_accel(self, env):
        edge = env.vehicles.get_edge(self.veh_id)
        if edge:
            if edge[0] != ':' and edge in env.controlled_edges:
                pos = env.vehicles.get_position(self.veh_id)
                # find what segment we fall into
                bucket = np.searchsorted(env.slices[edge], pos) - 1
                action = self.v_regions[bucket +
                                        env.action_index[int(edge) - 1]]
                # set the desired velocity of the controller to the action
                controller = env.vehicles.get_acc_controller(self.veh_id)
                controller.v_des = action

        return super().get_accel(env)


class FeedbackController(FollowerStopper):
    def __init__(self, veh_id, sumo_cf_params, Kp, desired_bottleneck_density, danger_edges=None):
        super().__init__(veh_id, sumo_cf_params, danger_edges=danger_edges)
        self.Kp = Kp
        self.desired_density = desired_bottleneck_density

    def get_accel(self, env):
        max_speed = self.sumo_cf_params.controller_params['maxSpeed']
        current_lane = env.vehicles.get_lane(veh_id=self.veh_id)
        future_lanes = env.scenario.get_bottleneck_lanes(current_lane)
        future_edge_lanes = ["3_"+str(current_lane), "4_"+str(future_lanes[0]), "5_"+str(future_lanes[1])]

        current_density = env.get_bottleneck_density(future_edge_lanes)
        edge = env.vehicles.get_edge(self.veh_id)
        if edge:
            if edge[0] != ':' and edge in env.controlled_edges:
                if edge in self.danger_edges:
                    self.v_des = None
                else:
                    self.v_des = max(min(self.v_des + self.Kp * (self.desired_density - current_density), 23), 0)

        # print(current_density, self.v_des)
        return super().get_accel(env)<|MERGE_RESOLUTION|>--- conflicted
+++ resolved
@@ -142,11 +142,7 @@
         # update desired velocity values
         v_des = np.mean(self.v_history)
         v_target = v_des + self.v_catch \
-<<<<<<< HEAD
-                   * min(max((dx - self.g_l) / (self.g_u - self.g_l), 0), 1)
-=======
             * min(max((dx - self.g_l) / (self.g_u - self.g_l), 0), 1)
->>>>>>> 0fe6c9cf
 
         # update the alpha and beta values
         alpha = min(max((dx - dx_s) / self.gamma, 0), 1)
