--- conflicted
+++ resolved
@@ -211,23 +211,11 @@
         sorted_indx = np.argsort(pos)
         sorted_ids = np.array(self.k.vehicle.get_ids())[sorted_indx]
 
-<<<<<<< HEAD
-        sorted_human_ids = [
-            veh_id for veh_id in sorted_ids
-            if veh_id not in self.k.vehicle.get_rl_ids()
-        ]
-
-        sorted_rl_ids = [
-            veh_id for veh_id in sorted_ids
-            if veh_id in self.k.vehicle.get_rl_ids()
-        ]
-=======
         sorted_human_ids = [veh_id for veh_id in sorted_ids
-                            if veh_id not in self.vehicles.get_rl_ids()]
+                            if veh_id not in self.k.vehicle.get_rl_ids()]
 
         sorted_rl_ids = [veh_id for veh_id in sorted_ids
-                         if veh_id in self.vehicles.get_rl_ids()]
->>>>>>> d20f00fb
+                         if veh_id in self.k.vehicle.get_rl_ids()]
 
         sorted_separated_ids = sorted_human_ids + sorted_rl_ids
 
@@ -241,8 +229,9 @@
         environment are sorted with regards to which ring this currently
         reside on.
         """
-        pos = [self.get_x_by_id(veh_id) for veh_id in self.vehicles.get_ids()]
+        pos = [self.k.vehicle.get_x_by_id(veh_id)
+               for veh_id in self.k.vehicle.get_ids()]
         sorted_indx = np.argsort(pos)
-        sorted_ids = np.array(self.vehicles.get_ids())[sorted_indx]
+        sorted_ids = np.array(self.k.vehicle.get_ids())[sorted_indx]
 
         return sorted_ids