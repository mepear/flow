--- conflicted
+++ resolved
@@ -105,17 +105,10 @@
 
     def get_state(self):
         """See class definition."""
-<<<<<<< HEAD
-        speed = [self.vehicles.get_speed(veh_id) / self.scenario.max_speed
-                 for veh_id in self.vehicles.get_ids()]
-        pos = [self.get_x_by_id(veh_id) / self.scenario.length
-               for veh_id in self.vehicles.get_ids()]
-=======
         speed = [self.vehicles.get_speed(veh_id) / self.k.scenario.max_speed()
                  for veh_id in self.sorted_ids]
         pos = [self.get_x_by_id(veh_id) / self.k.scenario.length()
                for veh_id in self.sorted_ids]
->>>>>>> 4a336977
 
         return np.array(speed + pos)
 
