--- conflicted
+++ resolved
@@ -234,11 +234,7 @@
             vehicle in a sumo network with traci)
         """
         # check to make sure all vehicles have been spawned
-<<<<<<< HEAD
-        num_spawned_veh = len(self.traci_connection.simulation.getDepartedIDList())
-=======
         num_spawned_veh = self.traci_connection.simulation.getDepartedNumber()
->>>>>>> 5913c36c
         if num_spawned_veh < self.vehicles.num_vehicles:
             logging.error("Not enough vehicles have spawned! Bad start?")
             exit()
