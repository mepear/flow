--- conflicted
+++ resolved
@@ -427,20 +427,6 @@
         # collect observation new state associated with action
         next_observation = list(self.state)
 
-<<<<<<< HEAD
-        # DEBUGGING
-        if 'flow_1.3' in self.traci_connection.vehicle.getIDList():
-            print('the true speed is', self.traci_connection.vehicle.getSpeed('flow_1.3'))
-
-        # crash encodes whether sumo experienced a crash
-        crash = \
-            self.traci_connection.simulation.getStartingTeleportNumber() != 0
-
-        if crash:
-            import ipdb; ipdb.set_trace()
-
-=======
->>>>>>> 807eefa2
         # compute the reward
         reward = self.compute_reward(self.state, rl_actions, fail=crash)
 
