--- conflicted
+++ resolved
@@ -127,19 +127,11 @@
         else:
             reward = self.compute_reward(rl_actions, fail=crash)
 
-<<<<<<< HEAD
         if self.env_params.done_at_exit:
             for rl_id in self.k.vehicle.get_arrived_rl_ids(self.env_params.sims_per_step):
                 done[rl_id] = True
                 reward[rl_id] = 0
                 states[rl_id] = -1 * np.ones(self.observation_space.shape[0])
-=======
-        for rl_id in self.k.vehicle.get_arrived_rl_ids(self.env_params.sims_per_step):
-            done[rl_id] = True
-            reward[rl_id] = 0
-            states[rl_id] = np.zeros(self.observation_space.shape[0])
->>>>>>> 39693821
-
         return states, reward, done, infos
 
     def reset(self, new_inflow_rate=None):
