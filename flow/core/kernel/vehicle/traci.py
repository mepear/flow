"""Script containing the TraCI vehicle kernel class."""
import traceback

from flow.core.kernel.vehicle import KernelVehicle
import traci.constants as tc
from traci.exceptions import FatalTraCIError, TraCIException
import numpy as np
import collections
import warnings
from flow.controllers.car_following_models import SimCarFollowingController
from flow.controllers.rlcontroller import RLController
from flow.controllers.lane_change_controllers import SimLaneChangeController
<<<<<<< HEAD
from flow.networks import I210SubNetwork
from flow.networks import HighwayNetwork
=======
from flow.controllers.lane_change_controllers import AILaneChangeController
>>>>>>> 584f1c03
from bisect import bisect_left
import itertools
from copy import deepcopy

# colors for vehicles
WHITE = (255, 255, 255)
CYAN = (0, 255, 255)
RED = (255, 0, 0)
GREEN = (0, 255, 0)
STEPS = 10
rdelta = 255 / STEPS
# smoothly go from red to green as the speed increases
color_bins = [[int(255 - rdelta * i), int(rdelta * i), 0] for i in
              range(STEPS + 1)]


class TraCIVehicle(KernelVehicle):
    """Flow kernel for the TraCI API.

    Extends flow.core.kernel.vehicle.base.KernelVehicle
    """

    def __init__(self,
                 master_kernel,
                 sim_params):
        """See parent class."""
        KernelVehicle.__init__(self, master_kernel, sim_params)

        self.__ids = []  # ids of all vehicles
        self.__human_ids = []  # ids of human-driven vehicles
        self.__controlled_ids = []  # ids of flow-controlled vehicles
        self.__controlled_lc_ids = []  # ids of flow lc-controlled vehicles
        self.__rl_ids = []  # ids of rl-controlled vehicles
        self.__observed_ids = []  # ids of the observed vehicles

        # vehicles: Key = Vehicle ID, Value = Dictionary describing the vehicle
        # Ordered dictionary used to keep neural net inputs in order
        self.__vehicles = collections.OrderedDict()

        # create a sumo_observations variable that will carry all information
        # on the state of the vehicles for a given time step
        self.__sumo_obs = {}

        # total number of vehicles in the network
        self.num_vehicles = 0
        # number of rl vehicles in the network
        self.num_rl_vehicles = 0
        # number of vehicles  loaded but not departed vehicles
        self.num_not_departed = 0

        # contains the parameters associated with each type of vehicle
        self.type_parameters = {}

        # contain the minGap attribute of each type of vehicle
        self.minGap = {}

        # list of vehicle ids located in each edge in the network
        self._ids_by_edge = dict()

        # number of vehicles that entered the network for every time-step
        self._num_departed = []
        self._departed_ids = []

        # number of vehicles to exit the network for every time-step
        self._num_arrived = []
        self._arrived_ids = []
        self._arrived_rl_ids = []

        # whether or not to automatically color vehicles
        try:
            self._color_by_speed = sim_params.color_by_speed
            self._force_color_update = sim_params.force_color_update
        except AttributeError:
            self._force_color_update = False

        # old speeds used to compute accelerations
        self.previous_speeds = {}
        # The time that previous speed is recorded, used to calculate realized_accel
        self.previous_time = 0

<<<<<<< HEAD
        self._is_highway_i210 = \
            isinstance(self.master_kernel.network.network, I210SubNetwork) or \
            isinstance(self.master_kernel.network.network, HighwayNetwork)
=======
        # flag to collect lane leaders/followers/headways/tailways for all
        self.collect_info_all = False
>>>>>>> 584f1c03

    def initialize(self, vehicles):
        """Initialize vehicle state information.

        This is responsible for collecting vehicle type information from the
        VehicleParams object and placing them within the Vehicles kernel.

        Parameters
        ----------
        vehicles : flow.core.params.VehicleParams
            initial vehicle parameter information, including the types of
            individual vehicles and their initial speeds
        """
        self.type_parameters = vehicles.type_parameters
        self.minGap = vehicles.minGap
        self.num_vehicles = 0
        self.num_rl_vehicles = 0
        self.num_not_departed = 0

        self.__vehicles.clear()
        for typ in vehicles.initial:
            for i in range(typ['num_vehicles']):
                veh_id = '{}_{}'.format(typ['veh_id'], i)
                self.__vehicles[veh_id] = dict()
                self.__vehicles[veh_id]['type'] = typ['veh_id']
                self.__vehicles[veh_id]['initial_speed'] = typ['initial_speed']
                self.num_vehicles += 1
                if typ['acceleration_controller'][0] == RLController:
                    self.num_rl_vehicles += 1

    def update(self, reset):
        """See parent class.

        The following actions are performed:

        * The state of all vehicles is modified to match their state at the
          current time step. This includes states specified by sumo, and states
          explicitly defined by flow, e.g. "num_arrived".
        * If vehicles exit the network, they are removed from the vehicles
          class, and newly departed vehicles are introduced to the class.

        Parameters
        ----------
        reset : bool
            specifies whether the simulator was reset in the last simulation
            step
        """
        # copy over the previous speeds

        vehicle_obs = {}
        for veh_id in self.__ids:
            self.previous_speeds[veh_id] = self.get_speed(veh_id)
            vehicle_obs[veh_id] = \
                self.kernel_api.vehicle.getSubscriptionResults(veh_id)
        sim_obs = self.kernel_api.simulation.getSubscriptionResults()

        arrived_rl_ids = []
        # remove exiting vehicles from the vehicles class
        for veh_id in sim_obs[tc.VAR_ARRIVED_VEHICLES_IDS]:
            if veh_id in self.get_rl_ids():
                arrived_rl_ids.append(veh_id)
            if veh_id in sim_obs[tc.VAR_TELEPORT_STARTING_VEHICLES_IDS]:
                # this is meant to resolve the KeyError bug when there are
                # collisions
                vehicle_obs[veh_id] = self.__sumo_obs[veh_id]
            self.remove(veh_id)
            # remove exiting vehicles from the vehicle subscription if they
            # haven't been removed already
            if vehicle_obs[veh_id] is None:
                vehicle_obs.pop(veh_id, None)
        self._arrived_rl_ids.append(arrived_rl_ids)

        # add entering vehicles into the vehicles class
        for veh_id in sim_obs[tc.VAR_DEPARTED_VEHICLES_IDS]:
            if veh_id in self.get_ids() and vehicle_obs[veh_id] is not None:
                # this occurs when a vehicle is actively being removed and
                # placed again in the network to ensure a constant number of
                # total vehicles (e.g. TrafficLightGridEnv). In this case, the vehicle
                # is already in the class; its state data just needs to be
                # updated
                pass
            else:
                veh_type = self.kernel_api.vehicle.getTypeID(veh_id)
                obs = self._add_departed(veh_id, veh_type)
                # add the subscription information of the new vehicle
                vehicle_obs[veh_id] = obs

        if reset:
            self.time_counter = 0

            # reset all necessary values
            self.prev_last_lc = dict()
            for veh_id in self.__rl_ids:
                self.__vehicles[veh_id]["last_lc"] = -float("inf")
                self.prev_last_lc[veh_id] = -float("inf")
            self._num_departed.clear()
            self._num_arrived.clear()
            self._departed_ids = []
            self._arrived_ids = []
            self._arrived_rl_ids.clear()
            self.num_not_departed = 0

            # add vehicles from a network template, if applicable
            if hasattr(self.master_kernel.network.network,
                       "template_vehicles"):
                for veh_id in self.master_kernel.network.network. \
                        template_vehicles:
                    vals = deepcopy(self.master_kernel.network.network.
                                    template_vehicles[veh_id])
                    # a step is executed during initialization, so add this sim
                    # step to the departure time of vehicles
                    vals['depart'] = str(
                        float(vals['depart']) + 2 * self.sim_step)
                    self.kernel_api.vehicle.addFull(
                        veh_id, 'route{}_0'.format(veh_id), **vals)
        else:
            self.time_counter += 1
            # update the "last_lc" variable
            for veh_id in self.__rl_ids:
                prev_lane = self.get_lane(veh_id)
                if vehicle_obs[veh_id][tc.VAR_LANE_INDEX] != prev_lane:
                    self.__vehicles[veh_id]["last_lc"] = self.time_counter

            # updated the list of departed and arrived vehicles
            self._num_departed.append(sim_obs[tc.VAR_LOADED_VEHICLES_NUMBER])
            self._num_arrived.append(sim_obs[tc.VAR_ARRIVED_VEHICLES_NUMBER])
            self._departed_ids = sim_obs[tc.VAR_DEPARTED_VEHICLES_IDS]
            self._arrived_ids = sim_obs[tc.VAR_ARRIVED_VEHICLES_IDS]

            # update the number of not departed vehicles
            self.num_not_departed += sim_obs[tc.VAR_LOADED_VEHICLES_NUMBER] - \
                sim_obs[tc.VAR_DEPARTED_VEHICLES_NUMBER]

        # Update features specific for the pyglet renderer.
        pyglet_renderer = self.master_kernel.network.sim_params.render \
            in ['gray', 'dgray', 'rgb', 'drgb']
        if pyglet_renderer:
            for veh_id in self.__ids:
                try:
                    _position = vehicle_obs.get(veh_id, {}).get(
                        tc.VAR_POSITION, -1001)
                    _angle = vehicle_obs.get(veh_id, {}).get(
                        tc.VAR_ANGLE, -1001)
                    _time_step = sim_obs[tc.VAR_TIME_STEP]
                    _time_delta = sim_obs[tc.VAR_DELTA_T]
                    self.__vehicles[veh_id]["orientation"] = \
                        list(_position) + [_angle]
                    self.__vehicles[veh_id]["timestep"] = _time_step
                    self.__vehicles[veh_id]["timedelta"] = _time_delta
                except TypeError:
                    print(traceback.format_exc())

        # Update the "headway", "leader", and "follower" variables.
        if not self._is_highway_i210:
            for veh_id in self.__ids:
                headway = vehicle_obs.get(veh_id, {}).get(tc.VAR_LEADER, None)
                # check for a collided vehicle or a vehicle with no leader
                if headway is None:
                    self.__vehicles[veh_id]["leader"] = None
                    self.__vehicles[veh_id]["follower"] = None
                    self.__vehicles[veh_id]["headway"] = 1e+3
                else:
                    min_gap = self.minGap[self.get_type(veh_id)]
                    self.__vehicles[veh_id]["headway"] = headway[1] + min_gap
                    self.__vehicles[veh_id]["leader"] = headway[0]

        # update the sumo observations variable
        self.__sumo_obs = vehicle_obs.copy()

        # update the lane leaders data for each vehicle
        self._multi_lane_headways()

        # make sure the rl vehicle list is still sorted
        self.__rl_ids.sort()

        if self._is_highway_i210:
            self._update_headways()

    def _add_departed(self, veh_id, veh_type):
        """Add a vehicle that entered the network from an inflow or reset.

        Parameters
        ----------
        veh_id: str
            name of the vehicle
        veh_type: str
            type of vehicle, as specified to sumo

        Returns
        -------
        dict
            subscription results from the new vehicle
        """
        if veh_type not in self.type_parameters:
            raise KeyError("Entering vehicle is not a valid type.")

        if veh_id not in self.__ids:
            self.__ids.append(veh_id)
        if veh_id not in self.__vehicles:
            self.num_vehicles += 1
            self.__vehicles[veh_id] = dict()

        # specify the type
        self.__vehicles[veh_id]["type"] = veh_type

        # specify energy model
        self.__vehicles[veh_id]["energy_model"] = self.type_parameters[
            veh_type]["energy_model"]()

        car_following_params = \
            self.type_parameters[veh_type]["car_following_params"]

        # specify the acceleration controller class
        accel_controller = \
            self.type_parameters[veh_type]["acceleration_controller"]
        self.__vehicles[veh_id]["acc_controller"] = \
            accel_controller[0](veh_id,
                                car_following_params=car_following_params,
                                **accel_controller[1])

        # specify the lane-changing controller class
        lc_controller = \
            self.type_parameters[veh_type]["lane_change_controller"]
        self.__vehicles[veh_id]["lane_changer"] = \
            lc_controller[0](veh_id=veh_id, **lc_controller[1])

        # if lane changer is AILaneChangeController, set collect info flag True
        if lc_controller[0] == AILaneChangeController and \
                not self.collect_info_all:
            self.collect_info_all = True

        # specify the routing controller class
        rt_controller = self.type_parameters[veh_type]["routing_controller"]
        if rt_controller is not None:
            self.__vehicles[veh_id]["router"] = \
                rt_controller[0](veh_id=veh_id, router_params=rt_controller[1])
        else:
            self.__vehicles[veh_id]["router"] = None

        # add the vehicle's id to the list of vehicle ids
        if accel_controller[0] == RLController:
            if veh_id not in self.__rl_ids:
                self.__rl_ids.append(veh_id)
        else:
            if veh_id not in self.__human_ids:
                self.__human_ids.append(veh_id)
                if accel_controller[0] != SimCarFollowingController:
                    self.__controlled_ids.append(veh_id)
                if lc_controller[0] != SimLaneChangeController:
                    self.__controlled_lc_ids.append(veh_id)

        # features to subscribe (excluding headway data)
        subscribe_ids = [
            tc.VAR_LANE_INDEX,
            tc.VAR_LANEPOSITION,
            tc.VAR_ROAD_ID,
            tc.VAR_SPEED,
            tc.VAR_EDGES,
            tc.VAR_POSITION,
            tc.VAR_SPEED_WITHOUT_TRACI,
            tc.VAR_DISTANCE
        ]
        pyglet_renderer = self.master_kernel.network.sim_params.render \
            in ['gray', 'dgray', 'rgb', 'drgb']
        if pyglet_renderer:
            subscribe_ids.append(tc.VAR_ANGLE)

        # subscribe the new vehicle
        self.kernel_api.vehicle.subscribe(veh_id, subscribe_ids)
        if not self._is_highway_i210:
            self.kernel_api.vehicle.subscribeLeader(veh_id, 2000)

        # some constant vehicle parameters to the vehicles class
        self.__vehicles[veh_id]["length"] = self.kernel_api.vehicle.getLength(
            veh_id)

        # set the "last_lc" parameter of the vehicle
        self.__vehicles[veh_id]["last_lc"] = -float("inf")

        # specify the initial speed
        self.__vehicles[veh_id]["initial_speed"] = \
            self.type_parameters[veh_type]["initial_speed"]

        # set the speed mode for the vehicle
        speed_mode = self.type_parameters[veh_type][
            "car_following_params"].speed_mode
        self.kernel_api.vehicle.setSpeedMode(veh_id, speed_mode)

        # set the lane changing mode for the vehicle
        lc_mode = self.type_parameters[veh_type][
            "lane_change_params"].lane_change_mode
        self.kernel_api.vehicle.setLaneChangeMode(veh_id, lc_mode)

        # get initial state info
        self.__sumo_obs[veh_id] = dict()
        self.__sumo_obs[veh_id][tc.VAR_ROAD_ID] = \
            self.kernel_api.vehicle.getRoadID(veh_id)
        self.__sumo_obs[veh_id][tc.VAR_LANEPOSITION] = \
            self.kernel_api.vehicle.getLanePosition(veh_id)
        self.__sumo_obs[veh_id][tc.VAR_LANE_INDEX] = \
            self.kernel_api.vehicle.getLaneIndex(veh_id)
        self.__sumo_obs[veh_id][tc.VAR_SPEED] = \
            self.kernel_api.vehicle.getSpeed(veh_id)

        # make sure that the order of rl_ids is kept sorted
        self.__rl_ids.sort()
        self.num_rl_vehicles = len(self.__rl_ids)

        # get the subscription results from the new vehicle
        new_obs = self.kernel_api.vehicle.getSubscriptionResults(veh_id)

        return new_obs

    def reset(self):
        """See parent class."""
        self.previous_speeds = {}

    def remove(self, veh_id):
        """See parent class."""
        # remove from sumo
        if veh_id in self.kernel_api.vehicle.getIDList():
            self.kernel_api.vehicle.unsubscribe(veh_id)
            self.kernel_api.vehicle.remove(veh_id)

        if veh_id in self.__ids:
            self.__ids.remove(veh_id)

        # remove from the vehicles kernel
        if veh_id in self.__vehicles:
            del self.__vehicles[veh_id]

        if veh_id in self.__sumo_obs:
            del self.__sumo_obs[veh_id]

        # remove it from all other id lists (if it is there)
        if veh_id in self.__human_ids:
            self.__human_ids.remove(veh_id)
            if veh_id in self.__controlled_ids:
                self.__controlled_ids.remove(veh_id)
            if veh_id in self.__controlled_lc_ids:
                self.__controlled_lc_ids.remove(veh_id)
        elif veh_id in self.__rl_ids:
            self.__rl_ids.remove(veh_id)
            # make sure that the rl ids remain sorted
            self.__rl_ids.sort()

        # modify the number of vehicles and RL vehicles
        self.num_vehicles = len(self.get_ids())
        self.num_rl_vehicles = len(self.get_rl_ids())

    def test_set_speed(self, veh_id, speed):
        """Set the speed of the specified vehicle."""
        self.__sumo_obs[veh_id][tc.VAR_SPEED] = speed

    def test_set_edge(self, veh_id, edge):
        """Set the speed of the specified vehicle."""
        self.__sumo_obs[veh_id][tc.VAR_ROAD_ID] = edge

    def set_follower(self, veh_id, follower):
        """Set the follower of the specified vehicle."""
        self.__vehicles[veh_id]["follower"] = follower

    def set_headway(self, veh_id, headway):
        """Set the headway of the specified vehicle."""
        self.__vehicles[veh_id]["headway"] = headway

    def get_orientation(self, veh_id):
        """See parent class."""
        return self.__vehicles[veh_id]["orientation"]

    def get_timestep(self, veh_id):
        """See parent class."""
        return self.__vehicles[veh_id]["timestep"]

    def get_timedelta(self, veh_id):
        """See parent class."""
        return self.__vehicles[veh_id]["timedelta"]

    def get_type(self, veh_id):
        """Return the type of the vehicle of veh_id."""
        return self.__vehicles[veh_id]["type"]

    def get_initial_speed(self, veh_id):
        """Return the initial speed of the vehicle of veh_id."""
        return self.__vehicles[veh_id]["initial_speed"]

    def get_ids(self):
        """See parent class."""
        return self.__ids

    def get_human_ids(self):
        """See parent class."""
        return self.__human_ids

    def get_controlled_ids(self):
        """See parent class."""
        return self.__controlled_ids

    def get_controlled_lc_ids(self):
        """See parent class."""
        return self.__controlled_lc_ids

    def get_rl_ids(self):
        """See parent class."""
        return self.__rl_ids

    def set_observed(self, veh_id):
        """See parent class."""
        if veh_id not in self.__observed_ids:
            self.__observed_ids.append(veh_id)

    def remove_observed(self, veh_id):
        """See parent class."""
        if veh_id in self.__observed_ids:
            self.__observed_ids.remove(veh_id)

    def get_observed_ids(self):
        """See parent class."""
        return self.__observed_ids

    def get_ids_by_edge(self, edges):
        """See parent class."""
        if isinstance(edges, (list, np.ndarray)):
            return sum([self.get_ids_by_edge(edge) for edge in edges], [])
        return self._ids_by_edge.get(edges, []) or []

    def get_inflow_rate(self, time_span):
        """See parent class."""
        if len(self._num_departed) == 0:
            return 0
        num_inflow = self._num_departed[-int(time_span / self.sim_step):]
        return 3600 * sum(num_inflow) / (len(num_inflow) * self.sim_step)

    def get_outflow_rate(self, time_span):
        """See parent class."""
        if len(self._num_arrived) == 0:
            return 0
        num_outflow = self._num_arrived[-int(time_span / self.sim_step):]
        return 3600 * sum(num_outflow) / (len(num_outflow) * self.sim_step)

    def get_num_arrived(self):
        """See parent class."""
        if len(self._num_arrived) > 0:
            return self._num_arrived[-1]
        else:
            return 0

    def get_arrived_ids(self):
        """See parent class."""
        return self._arrived_ids

    def get_arrived_rl_ids(self, k=1):
        """See parent class."""
        if len(self._arrived_rl_ids) > 0:
            arrived = []
            for arr in self._arrived_rl_ids[-k:]:
                arrived.extend(arr)
            return arrived
        else:
            return 0

    def get_departed_ids(self):
        """See parent class."""
        return self._departed_ids

    def get_num_not_departed(self):
        """See parent class."""
        return self.num_not_departed

    def get_energy_model(self, veh_id, error=""):
        """See parent class."""
        if isinstance(veh_id, (list, np.ndarray)):
            return [self.get_energy_model(vehID) for vehID in veh_id]
        try:
            return self.__vehicles.get(veh_id, {'energy_model': error})['energy_model']
        except KeyError:
            print("Energy model not specified for vehicle {}".format(veh_id))
            raise

    def get_previous_speed(self, veh_id, error=-1001):
        """See parent class."""
        if isinstance(veh_id, (list, np.ndarray)):
            return [self.get_previous_speed(vehID, error) for vehID in veh_id]
        return self.previous_speeds.get(veh_id, 0)

    def get_speed(self, veh_id, error=-1001):
        """See parent class."""
        if isinstance(veh_id, (list, np.ndarray)):
            return [self.get_speed(vehID, error) for vehID in veh_id]
        return self.__sumo_obs.get(veh_id, {}).get(tc.VAR_SPEED, error)

    def get_default_speed(self, veh_id, error=-1001):
        """See parent class."""
        if isinstance(veh_id, (list, np.ndarray)):
            return [self.get_default_speed(vehID, error) for vehID in veh_id]
        return self.__sumo_obs.get(veh_id, {}).get(tc.VAR_SPEED_WITHOUT_TRACI,
                                                   error)

    def get_position(self, veh_id, error=-1001):
        """See parent class."""
        if isinstance(veh_id, (list, np.ndarray)):
            return [self.get_position(vehID, error) for vehID in veh_id]
        return self.__sumo_obs.get(veh_id, {}).get(tc.VAR_LANEPOSITION, error)

    def get_edge(self, veh_id, error=""):
        """See parent class."""
        if isinstance(veh_id, (list, np.ndarray)):
            return [self.get_edge(vehID, error) for vehID in veh_id]
        return self.__sumo_obs.get(veh_id, {}).get(tc.VAR_ROAD_ID, error)

    def get_lane(self, veh_id, error=-1001):
        """See parent class."""
        if isinstance(veh_id, (list, np.ndarray)):
            return [self.get_lane(vehID, error) for vehID in veh_id]
        return self.__sumo_obs.get(veh_id, {}).get(tc.VAR_LANE_INDEX, error)

    def get_route(self, veh_id, error=None):
        """See parent class."""
        if error is None:
            error = list()
        if isinstance(veh_id, (list, np.ndarray)):
            return [self.get_route(vehID, error) for vehID in veh_id]
        return self.__sumo_obs.get(veh_id, {}).get(tc.VAR_EDGES, error)

    def get_length(self, veh_id, error=-1001):
        """See parent class."""
        if isinstance(veh_id, (list, np.ndarray)):
            return [self.get_length(vehID, error) for vehID in veh_id]
        return self.__vehicles.get(veh_id, {}).get("length", error)

    def get_leader(self, veh_id, error=""):
        """See parent class."""
        if isinstance(veh_id, (list, np.ndarray)):
            return [self.get_leader(vehID, error) for vehID in veh_id]
        return self.__vehicles.get(veh_id, {}).get("leader", error)

    def get_follower(self, veh_id, error=""):
        """See parent class."""
        if isinstance(veh_id, (list, np.ndarray)):
            return [self.get_follower(vehID, error) for vehID in veh_id]
        return self.__vehicles.get(veh_id, {}).get("follower", error)

    def get_headway(self, veh_id, error=-1001):
        """See parent class."""
        if isinstance(veh_id, (list, np.ndarray)):
            return [self.get_headway(vehID, error) for vehID in veh_id]
        return self.__vehicles.get(veh_id, {}).get("headway", error)

    def _update_headways(self):
        """Update the adjacent vehicle data (for the I210 and highway)."""
        # Separate the vehicles by lane.
        veh_ids = [[] for _ in range(6)]
        for veh_id in self.get_ids():
            veh_ids[self._get_lane(veh_id)].append(veh_id)

        for lane in range(6):
            # Sort each vehicle based on the position it is on it's given lane.
            sorted_ids = sorted(veh_ids[lane], key=self.get_x_by_id)

            # Update the headways, tailways, leaders, and followers for each
            # vehicle.
            for i, veh_id in enumerate(sorted_ids):
                pos = self.get_x_by_id(veh_id)

                # The front vehicle has no leaders.
                if i == len(sorted_ids) - 1:
                    leader = None
                    headway = 1000
                else:
                    leader = sorted_ids[i + 1]
                    headway = self.get_x_by_id(leader) - pos - 5

                # The back vehicle have no followers.
                if i == 0:
                    follower = None
                else:
                    follower = sorted_ids[i - 1]

                self.__vehicles[veh_id]["leader"] = leader
                self.__vehicles[veh_id]["headway"] = headway
                self.__vehicles[veh_id]["follower"] = follower

    def _get_lane(self, veh_id):
        """Return a processed lane number."""
        lane = self.get_lane(veh_id)
        edge = self.get_edge(veh_id)
        return lane + 1 if edge not in [
            "119257908#1-AddedOnRampEdge",
            "119257908#1-AddedOffRampEdge",
            ":119257908#1-AddedOnRampNode_0",
            ":119257908#1-AddedOffRampNode_0",
            "119257908#3",
        ] else lane

    def get_last_lc(self, veh_id, error=-1001):
        """See parent class."""
        if isinstance(veh_id, (list, np.ndarray)):
            return [self.get_headway(vehID, error) for vehID in veh_id]

        if veh_id not in self.__rl_ids:
            warnings.warn('Vehicle {} is not RL vehicle, "last_lc" term set to'
                          ' {}.'.format(veh_id, error))
            return error
        else:
            return self.__vehicles.get(veh_id, {}).get("last_lc", error)

    def get_acc_controller(self, veh_id, error=None):
        """See parent class."""
        if isinstance(veh_id, (list, np.ndarray)):
            return [self.get_acc_controller(vehID, error) for vehID in veh_id]
        return self.__vehicles.get(veh_id, {}).get("acc_controller", error)

    def get_lane_changing_controller(self, veh_id, error=None):
        """See parent class."""
        if isinstance(veh_id, (list, np.ndarray)):
            return [
                self.get_lane_changing_controller(vehID, error)
                for vehID in veh_id
            ]
        return self.__vehicles.get(veh_id, {}).get("lane_changer", error)

    def get_routing_controller(self, veh_id, error=None):
        """See parent class."""
        if isinstance(veh_id, (list, np.ndarray)):
            return [
                self.get_routing_controller(vehID, error) for vehID in veh_id
            ]
        return self.__vehicles.get(veh_id, {}).get("router", error)

    def set_lane_headways(self, veh_id, lane_headways):
        """Set the lane headways of the specified vehicle."""
        self.__vehicles[veh_id]["lane_headways"] = lane_headways

    def get_lane_headways(self, veh_id, error=None):
        """See parent class."""
        if error is None:
            error = list()
        if isinstance(veh_id, (list, np.ndarray)):
            return [self.get_lane_headways(vehID, error) for vehID in veh_id]
        return self.__vehicles.get(veh_id, {}).get("lane_headways", error)

    def get_lane_leaders_speed(self, veh_id, error=None):
        """See parent class."""
        lane_leaders = self.get_lane_leaders(veh_id)
        return [0 if lane_leader == '' else self.get_speed(lane_leader)
                for lane_leader in lane_leaders]

    def get_lane_followers_speed(self, veh_id, error=None):
        """See parent class."""
        lane_followers = self.get_lane_followers(veh_id)
        return [0 if lane_follower == '' else self.get_speed(lane_follower)
                for lane_follower in lane_followers]

    def set_lane_leaders(self, veh_id, lane_leaders):
        """Set the lane leaders of the specified vehicle."""
        self.__vehicles[veh_id]["lane_leaders"] = lane_leaders

    def get_lane_leaders(self, veh_id, error=None):
        """See parent class."""
        if error is None:
            error = list()
        if isinstance(veh_id, (list, np.ndarray)):
            return [self.get_lane_leaders(vehID, error) for vehID in veh_id]
        return self.__vehicles[veh_id]["lane_leaders"]

    def set_lane_tailways(self, veh_id, lane_tailways):
        """Set the lane tailways of the specified vehicle."""
        self.__vehicles[veh_id]["lane_tailways"] = lane_tailways

    def get_lane_tailways(self, veh_id, error=None):
        """See parent class."""
        if error is None:
            error = list()
        if isinstance(veh_id, (list, np.ndarray)):
            return [self.get_lane_tailways(vehID, error) for vehID in veh_id]
        return self.__vehicles.get(veh_id, {}).get("lane_tailways", error)

    def set_lane_followers(self, veh_id, lane_followers):
        """Set the lane followers of the specified vehicle."""
        self.__vehicles[veh_id]["lane_followers"] = lane_followers

    def get_lane_followers(self, veh_id, error=None):
        """See parent class."""
        if error is None:
            error = list()
        if isinstance(veh_id, (list, np.ndarray)):
            return [self.get_lane_followers(vehID, error) for vehID in veh_id]
        return self.__vehicles.get(veh_id, {}).get("lane_followers", error)

    def _multi_lane_headways(self):
        """Compute multi-lane data for all vehicles.

        This includes the lane leaders/followers/headways/tailways/
        leader velocity/follower velocity for all
        vehicles in the network.
        """
        edge_list = self.master_kernel.network.get_edge_list()
        junction_list = self.master_kernel.network.get_junction_list()
        tot_list = edge_list + junction_list
        num_edges = (len(self.master_kernel.network.get_edge_list()) + len(
            self.master_kernel.network.get_junction_list()))

        # maximum number of lanes in the network
        max_lanes = max([self.master_kernel.network.num_lanes(edge_id)
                         for edge_id in tot_list])

        # Key = edge id
        # Element = list, with the ith element containing tuples with the name
        #           and position of all vehicles in lane i
        edge_dict = dict.fromkeys(tot_list)

        # add the vehicles to the edge_dict element
        for veh_id in self.get_ids():
            edge = self.get_edge(veh_id)
            lane = self.get_lane(veh_id)
            pos = self.get_position(veh_id)
            if edge:
                if edge_dict[edge] is None:
                    edge_dict[edge] = [[] for _ in range(max_lanes)]
                edge_dict[edge][lane].append((veh_id, pos))

        # sort all lanes in each edge by position
        for edge in tot_list:
            if edge_dict[edge] is None:
                del edge_dict[edge]
            else:
                for lane in range(max_lanes):
                    edge_dict[edge][lane].sort(key=lambda x: x[1])

        # get tracked vehicles IDs, for these vehicles info will be collected
        tracked_vehs = self.get_ids() if self.collect_info_all \
            else self.get_rl_ids()  # FIXME (yf) better collect tracked vehicles

        for veh_id in tracked_vehs:
            # collect the lane leaders, followers, headways, and tailways for
            # each vehicle
            edge = self.get_edge(veh_id)
            if edge:
                headways, tailways, leaders, followers = \
                    self._multi_lane_headways_util(veh_id, edge_dict,
                                                   num_edges)

                # add the above values to the vehicles class
                self.set_lane_headways(veh_id, headways)
                self.set_lane_tailways(veh_id, tailways)
                self.set_lane_leaders(veh_id, leaders)
                self.set_lane_followers(veh_id, followers)

        self._ids_by_edge = dict().fromkeys(edge_list)

        for edge_id in edge_dict:
            edges = list(itertools.chain.from_iterable(edge_dict[edge_id]))
            # check for edges with no vehicles
            if len(edges) > 0:
                edges, _ = zip(*edges)
                self._ids_by_edge[edge_id] = list(edges)
            else:
                self._ids_by_edge[edge_id] = []

    def _multi_lane_headways_util(self, veh_id, edge_dict, num_edges):
        """Compute multi-lane data for the specified vehicle.

        Parameters
        ----------
        veh_id : str
            name of the vehicle
        edge_dict : dict < list<tuple> >
            Key = Edge name
                Index = lane index
                Element = list sorted by position of (vehicle id, position)

        Returns
        -------
        headway : list<float>
            Index = lane index
            Element = headway at this lane
        tailway : list<float>
            Index = lane index
            Element = tailway at this lane
        lead_speed : list<str>
            Index = lane index
            Element = speed of leader at this lane
        follow_speed : list<str>
            Index = lane index
            Element = speed of follower at this lane
        leader : list<str>
            Index = lane index
            Element = leader at this lane
        follower : list<str>
            Index = lane index
            Element = follower at this lane
        """
        this_pos = self.get_position(veh_id)
        this_edge = self.get_edge(veh_id)
        this_lane = self.get_lane(veh_id)
        num_lanes = self.master_kernel.network.num_lanes(this_edge)

        # set default values for all output values
        headway = [1000] * num_lanes
        tailway = [1000] * num_lanes
        leader = [""] * num_lanes
        follower = [""] * num_lanes

        for lane in range(num_lanes):
            # check the vehicle's current  edge for lane leaders and followers
            if len(edge_dict[this_edge][lane]) > 0:
                ids, positions = zip(*edge_dict[this_edge][lane])
                ids = list(ids)
                positions = list(positions)
                index = bisect_left(positions, this_pos)

                # if you are at the end or the front of the edge, the lane
                # leader is in the edges in front of you
                if (lane == this_lane and index < len(positions) - 1) \
                        or (lane != this_lane and index < len(positions)):
                    # check if the index does not correspond to the current
                    # vehicle
                    if ids[index] == veh_id:
                        leader[lane] = ids[index + 1]
                        headway[lane] = (positions[index + 1] - this_pos -
                                         self.get_length(leader[lane]))
                    else:
                        leader[lane] = ids[index]
                        headway[lane] = (positions[index] - this_pos
                                         - self.get_length(leader[lane]))

                # you are in the back of the queue, the lane follower is in the
                # edges behind you
                if index > 0:
                    follower[lane] = ids[index - 1]
                    tailway[lane] = (this_pos - positions[index - 1]
                                     - self.get_length(veh_id))

            # if lane leader not found, check next edges
            if leader[lane] == "":
                headway[lane], leader[lane] = self._next_edge_leaders(
                    veh_id, edge_dict, lane, num_edges)

            # if lane follower not found, check previous edges
            if follower[lane] == "":
                tailway[lane], follower[lane] = self._prev_edge_followers(
                    veh_id, edge_dict, lane, num_edges)

        return headway, tailway, leader, follower

    def _next_edge_leaders(self, veh_id, edge_dict, lane, num_edges):
        """Search for leaders in the next edge.

        Looks to the edges/junctions in front of the vehicle's current edge
        for potential leaders. This is currently done by only looking one
        edge/junction forwards.

        Returns
        -------
        headway : float
            lane headway for the specified lane
        leader : str
            lane leader for the specified lane
        """
        pos = self.get_position(veh_id)
        edge = self.get_edge(veh_id)

        headway = 1000  # env.network.length
        leader = ""
        add_length = 0  # length increment in headway

        for _ in range(num_edges):
            # break if there are no edge/lane pairs behind the current one
            if len(self.master_kernel.network.next_edge(edge, lane)) == 0:
                break

            add_length += self.master_kernel.network.edge_length(edge)
            edge, lane = self.master_kernel.network.next_edge(edge, lane)[0]

            try:
                if len(edge_dict[edge][lane]) > 0:
                    leader = edge_dict[edge][lane][0][0]
                    headway = edge_dict[edge][lane][0][1] - pos + add_length \
                        - self.get_length(leader)
            except KeyError:
                # current edge has no vehicles, so move on
                # print(traceback.format_exc())
                continue

            # stop if a lane follower is found
            if leader != "":
                break

        return headway, leader

    def _prev_edge_followers(self, veh_id, edge_dict, lane, num_edges):
        """Search for followers in the previous edge.

        Looks to the edges/junctions behind the vehicle's current edge for
        potential followers. This is currently done by only looking one
        edge/junction backwards.

        Returns
        -------
        tailway : float
            lane tailway for the specified lane
        follower : str
            lane follower for the specified lane
        """
        pos = self.get_position(veh_id)
        edge = self.get_edge(veh_id)

        tailway = 1000  # env.network.length
        follower = ""
        add_length = 0  # length increment in headway

        for _ in range(num_edges):
            # break if there are no edge/lane pairs behind the current one
            if len(self.master_kernel.network.prev_edge(edge, lane)) == 0:
                break

            edge, lane = self.master_kernel.network.prev_edge(edge, lane)[0]
            add_length += self.master_kernel.network.edge_length(edge)

            try:
                if len(edge_dict[edge][lane]) > 0:
                    tailway = pos - edge_dict[edge][lane][-1][1] + add_length \
                              - self.get_length(veh_id)
                    follower = edge_dict[edge][lane][-1][0]
            except KeyError:
                # current edge has no vehicles, so move on
                # print(traceback.format_exc())
                continue

            # stop if a lane follower is found
            if follower != "":
                break

        return tailway, follower

    def apply_acceleration(self, veh_ids, acc, smooth_duration=0):
        """See parent class."""
        # to handle the case of a single vehicle
        if type(veh_ids) == str:
            veh_ids = [veh_ids]
            acc = [acc]

        for i, vid in enumerate(veh_ids):
            if acc[i] is not None and vid in self.get_ids():
                self.__vehicles[vid]["accel"] = acc[i]
                this_vel = self.get_speed(vid)
                next_vel = max([this_vel + acc[i] * self.sim_step, 0])
                if smooth_duration:
                    self.kernel_api.vehicle.slowDown(vid, next_vel, smooth_duration)
                else:
                    self.kernel_api.vehicle.setSpeed(vid, next_vel)

    def apply_lane_change(self, veh_ids, direction):
        """See parent class."""
        # to hand the case of a single vehicle
        if type(veh_ids) == str:
            veh_ids = [veh_ids]
            direction = [direction]

        # if any of the directions are not -1, 0, or 1, raise a ValueError
        if any(d not in [-1, 0, 1] for d in direction):
            raise ValueError(
                "Direction values for lane changes may only be: -1, 0, or 1.")

        for i, veh_id in enumerate(veh_ids):
            # check for no lane change
            if direction[i] == 0:
                continue

            # compute the target lane, and clip it so vehicle don't try to lane
            # change out of range
            this_lane = self.get_lane(veh_id)
            this_edge = self.get_edge(veh_id)
            target_lane = min(
                max(this_lane + direction[i], 0),
                self.master_kernel.network.num_lanes(this_edge) - 1)

            # perform the requested lane action action in TraCI
            if target_lane != this_lane:
                self.kernel_api.vehicle.changeLane(
                    veh_id, int(target_lane), self.sim_step)

                if veh_id in self.get_rl_ids():
                    self.prev_last_lc[veh_id] = \
                        self.__vehicles[veh_id]["last_lc"]

    def choose_routes(self, veh_ids, route_choices):
        """See parent class."""
        # to hand the case of a single vehicle
        if type(veh_ids) == str:
            veh_ids = [veh_ids]
            route_choices = [route_choices]

        for i, veh_id in enumerate(veh_ids):
            if route_choices[i] is not None:
                self.kernel_api.vehicle.setRoute(
                    vehID=veh_id, edgeList=route_choices[i])

    def get_x_by_id(self, veh_id):
        """See parent class."""
        if isinstance(veh_id, (list, np.ndarray)):
            return [self.get_x_by_id(vehID) for vehID in veh_id]
        if self.get_edge(veh_id) == '':
            # occurs when a vehicle crashes is teleported for some other reason
            return 0.

        if self._is_highway_i210:
            return self.get_distance(veh_id)
        else:
            return self.master_kernel.network.get_x(
                self.get_edge(veh_id), self.get_position(veh_id))

    def update_vehicle_colors(self):
        """See parent class.

        The colors of all vehicles are updated as follows:
        - red: autonomous (rl) vehicles
        - white: unobserved human-driven vehicles
        - cyan: observed human-driven vehicles
        """
        for veh_id in self.get_rl_ids():
            try:
                # If vehicle is already being colored via argument to vehicles.add(), don't re-color it.
                if self._force_color_update or 'color' not in \
                        self.type_parameters[self.get_type(veh_id)]:
                    # color rl vehicles red
                    self.set_color(veh_id=veh_id, color=RED)
            except (FatalTraCIError, TraCIException) as e:
                print('Error when updating rl vehicle colors:', e)

        # color vehicles white if not observed and cyan if observed
        for veh_id in self.get_human_ids():
            try:
                color = CYAN if veh_id in self.get_observed_ids() else WHITE
                # If vehicle is already being colored via argument to vehicles.add(), don't re-color it.
                if self._force_color_update or 'color' not in \
                        self.type_parameters[self.get_type(veh_id)]:
                    self.set_color(veh_id=veh_id, color=color)
            except (FatalTraCIError, TraCIException) as e:
                print('Error when updating human vehicle colors:', e)

        for veh_id in self.get_ids():
            try:
                if 'av' in veh_id:
                    color = RED
                    # If vehicle is already being colored via argument to vehicles.add(), don't re-color it.
                    if self._force_color_update or 'color' not in \
                            self.type_parameters[self.get_type(veh_id)]:
                        self.set_color(veh_id=veh_id, color=color)
            except (FatalTraCIError, TraCIException) as e:
                print('Error when updating human vehicle colors:', e)

        # color vehicles by speed if desired
        if self._color_by_speed:
            max_speed = self.master_kernel.network.max_speed()
            speed_ranges = np.linspace(0, max_speed, STEPS)
            for veh_id in self.get_ids():
                veh_speed = self.get_speed(veh_id)
                bin_index = np.digitize(veh_speed, speed_ranges)
                # If vehicle is already being colored via argument to vehicles.add(), don't re-color it.
                if self._force_color_update or 'color' not in \
                        self.type_parameters[self.get_type(veh_id)]:
                    self.set_color(veh_id=veh_id, color=color_bins[bin_index])

        # clear the list of observed vehicles
        for veh_id in self.get_observed_ids():
            self.remove_observed(veh_id)

    def get_color(self, veh_id):
        """See parent class.

        This does not pass the last term (i.e. transparency).
        """
        r, g, b, t = self.kernel_api.vehicle.getColor(veh_id)
        return r, g, b

    def set_color(self, veh_id, color):
        """See parent class.

        The last term for sumo (transparency) is set to 255.
        """
        r, g, b = color
        self.kernel_api.vehicle.setColor(
            vehID=veh_id, color=(r, g, b, 255))

    def add(self, veh_id, type_id, edge, pos, lane, speed):
        """See parent class."""
        if veh_id in self.master_kernel.network.rts:
            # If the vehicle has its own route, use that route. This is used in
            # the case of network templates.
            route_id = 'route{}_0'.format(veh_id)
        else:
            num_routes = len(self.master_kernel.network.rts[edge])
            frac = [val[1] for val in self.master_kernel.network.rts[edge]]
            route_id = 'route{}_{}'.format(edge, np.random.choice(
                [i for i in range(num_routes)], size=1, p=frac)[0])

        self.kernel_api.vehicle.addFull(
            veh_id,
            route_id,
            typeID=str(type_id),
            departLane=str(lane),
            departPos=str(pos),
            departSpeed=str(speed))

    def get_max_speed(self, veh_id, error=-1001):
        """See parent class."""
        if isinstance(veh_id, (list, np.ndarray)):
            return [self.get_max_speed(vehID, error) for vehID in veh_id]
        return self.kernel_api.vehicle.getMaxSpeed(veh_id)

    def set_max_speed(self, veh_id, max_speed):
        """See parent class."""
        self.kernel_api.vehicle.setMaxSpeed(veh_id, max_speed)

    def get_accel(self, veh_id, noise=True, failsafe=True):
        """See parent class."""
        metric_name = 'accel'
        if noise:
            metric_name += '_with_noise'
        else:
            metric_name += '_no_noise'
        if failsafe:
            metric_name += '_with_failsafe'
        else:
            metric_name += '_no_failsafe'

        return self.__vehicles[veh_id].get(metric_name, None) \
            or self.get_realized_accel(veh_id)

    def update_accel(self, veh_id, accel, noise=True, failsafe=True):
        """See parent class."""
        metric_name = 'accel'
        if noise:
            metric_name += '_with_noise'
        else:
            metric_name += '_no_noise'
        if failsafe:
            metric_name += '_with_failsafe'
        else:
            metric_name += '_no_failsafe'

        self.__vehicles[veh_id][metric_name] = accel

    def get_realized_accel(self, veh_id):
        """See parent class."""
        if self.get_distance(veh_id) == 0:
            return 0
        return (self.get_speed(veh_id) - self.get_previous_speed(veh_id)) / self.sim_step

    def get_2d_position(self, veh_id, error=-1001):
        """See parent class."""
        return self.__sumo_obs.get(veh_id, {}).get(tc.VAR_POSITION, error)

    def get_distance(self, veh_id, error=-1001):
        """See parent class."""
        return self.__sumo_obs.get(veh_id, {}).get(tc.VAR_DISTANCE, error)

    def get_road_grade(self, veh_id):
        """See parent class."""
        # TODO : Brent
        return 0<|MERGE_RESOLUTION|>--- conflicted
+++ resolved
@@ -10,12 +10,9 @@
 from flow.controllers.car_following_models import SimCarFollowingController
 from flow.controllers.rlcontroller import RLController
 from flow.controllers.lane_change_controllers import SimLaneChangeController
-<<<<<<< HEAD
 from flow.networks import I210SubNetwork
 from flow.networks import HighwayNetwork
-=======
 from flow.controllers.lane_change_controllers import AILaneChangeController
->>>>>>> 584f1c03
 from bisect import bisect_left
 import itertools
 from copy import deepcopy
@@ -96,14 +93,12 @@
         # The time that previous speed is recorded, used to calculate realized_accel
         self.previous_time = 0
 
-<<<<<<< HEAD
         self._is_highway_i210 = \
             isinstance(self.master_kernel.network.network, I210SubNetwork) or \
             isinstance(self.master_kernel.network.network, HighwayNetwork)
-=======
+
         # flag to collect lane leaders/followers/headways/tailways for all
         self.collect_info_all = False
->>>>>>> 584f1c03
 
     def initialize(self, vehicles):
         """Initialize vehicle state information.
