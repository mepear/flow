--- conflicted
+++ resolved
@@ -1215,9 +1215,6 @@
         #TODO: for debug
         except TraCIException as e:
             print(e)
-<<<<<<< HEAD
-            print(self.kernel_api.vehicle.getLaneID(veh_id), edge_id)
-=======
             print(self.kernel_api.vehicle.getLaneID(veh_id), edge_id)
 
     def reposition_taxi_by_road(self, veh_id, edge_id):
@@ -1225,5 +1222,4 @@
             return
         self.kernel_api.vehicle.resume(veh_id)
         self.kernel_api.vehicle.changeTarget(veh_id, edge_id)
-        self.kernel_api.vehicle.setStop(veh_id, edge_id, 10, 0)
->>>>>>> 90dd3a32
+        self.kernel_api.vehicle.setStop(veh_id, edge_id, 10, 0)