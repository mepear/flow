"""Script containing the TraCI simulation kernel class."""

from flow.core.kernel.simulation import KernelSimulation
import flow.config as config
import traci.constants as tc
import traci
import libsumo
import traceback
import os
import time
import logging
import subprocess
import signal


# Number of retries on restarting SUMO before giving up
RETRIES_ON_ERROR = 10


class TraCISimulation(KernelSimulation):
    """Sumo simulation kernel.

    Extends flow.core.kernel.simulation.KernelSimulation
    """

    def __init__(self, master_kernel):
        """Instantiate the sumo simulator kernel.

        Parameters
        ----------
        master_kernel : flow.core.kernel.Kernel
            the higher level kernel (used to call methods from other
            sub-kernels)
        """
        KernelSimulation.__init__(self, master_kernel)
        # contains the subprocess.Popen instance used to start traci
        self.sumo_proc = None

    def pass_api(self, kernel_api):
        """See parent class.

        Also initializes subscriptions.
        """
        KernelSimulation.pass_api(self, kernel_api)

        # subscribe some simulation parameters needed to check for entering,
        # exiting, and colliding vehicles
        self.kernel_api.simulation.subscribe([
            tc.VAR_DEPARTED_VEHICLES_IDS, tc.VAR_ARRIVED_VEHICLES_IDS,
            tc.VAR_TELEPORT_STARTING_VEHICLES_IDS, tc.VAR_TIME_STEP,
            tc.VAR_DELTA_T
        ])

    def simulation_step(self):
        """See parent class."""
        self.kernel_api.simulationStep()

    def update(self, reset):
        """See parent class."""
        pass

    def close(self):
        """See parent class."""
        self.kernel_api.close()

    def check_collision(self):
        """See parent class."""
        return self.kernel_api.simulation.getStartingTeleportNumber() != 0

    def start_simulation(self, network, sim_params):
        """Start a sumo simulation instance.

        This method uses the configuration files created by the network class
        to initialize a sumo instance. Also initializes a traci connection to
        interface with sumo from Python.
        """
        error = None
        for _ in range(RETRIES_ON_ERROR):
            try:
                # port number the sumo instance will be run on
                port = sim_params.port

                sumo_binary = "sumo-gui" if sim_params.render is True \
                    else "sumo"

                # command used to start sumo
                sumo_call = [
                    sumo_binary, "-c", network.cfg,
                    "--remote-port", str(sim_params.port),
                    "--num-clients", str(sim_params.num_clients),
                ]

<<<<<<< HEAD
=======
                # add step logs (if requested)
                if sim_params.no_step_log:
                    sumo_call.append("--no-step-log")

                # add the lateral resolution of the sublanes (if requested)
                if sim_params.lateral_resolution is not None:
                    sumo_call.append("--lateral-resolution")
                    sumo_call.append(str(sim_params.lateral_resolution))

                # add the emission path to the sumo command (if requested)
                if sim_params.emission_path is not None:
                    ensure_dir(sim_params.emission_path)
                    emission_out = os.path.join(
                        sim_params.emission_path,
                        "{0}-emission.xml".format(network.name))
                    sumo_call.append("--emission-output")
                    sumo_call.append(emission_out)
                else:
                    emission_out = None

                if sim_params.overtake_right:
                    sumo_call.append("--lanechange.overtake-right")
                    sumo_call.append("true")

                # specify a simulation seed (if requested)
                if sim_params.seed is not None:
                    sumo_call.append("--seed")
                    sumo_call.append(str(sim_params.seed))

                if not sim_params.print_warnings:
                    sumo_call.append("--no-warnings")
                    sumo_call.append("true")

                # set the time it takes for a gridlock teleport to occur
                sumo_call.append("--time-to-teleport")
                sumo_call.append(str(int(sim_params.teleport_time)))

                # check collisions at intersections
                sumo_call.append("--collision.check-junctions")
                sumo_call.append("true")

>>>>>>> bc652455
                logging.info(" Starting SUMO on port " + str(port))
                logging.debug(" Cfg file: " + str(network.cfg))
                if sim_params.num_clients > 1:
                    logging.info(" Num clients are" +
                                 str(sim_params.num_clients))
                logging.debug(" Step length: " + str(sim_params.sim_step))

<<<<<<< HEAD
                if sim_params.render:
                    # Opening the I/O thread to SUMO
                    self.sumo_proc = subprocess.Popen(
                        sumo_call, preexec_fn=os.setsid)

                    # wait a small period of time for the subprocess to
                    # activate before trying to connect with traci
                    if os.environ.get("TEST_FLAG", 0):
                        time.sleep(0.1)
                    else:
                        time.sleep(config.SUMO_SLEEP)

                    traci_connection = traci.connect(port, numRetries=100)
                    traci_connection.setOrder(0)
                    traci_connection.simulationStep()
=======
                # Opening the I/O thread to SUMO
                self.sumo_proc = subprocess.Popen(
                    sumo_call,
                    stdout=subprocess.DEVNULL,
                    preexec_fn=os.setsid
                )

                # wait a small period of time for the subprocess to activate
                # before trying to connect with traci
                if os.environ.get("TEST_FLAG", 0):
                    time.sleep(0.1)
>>>>>>> bc652455
                else:
                    # Use libsumo to create a simulation instance.
                    libsumo.start(sumo_call[1:3])
                    libsumo.simulationStep()

                    # libsumo will act as the kernel API
                    traci_connection = libsumo

                return traci_connection
            except Exception as e:
                print("Error during start: {}".format(traceback.format_exc()))
                error = e
                self.teardown_sumo()
        raise error

    def teardown_sumo(self):
        """Kill the sumo subprocess instance."""
        try:
            # In case not using libsumo, kill the process.
            if self.sumo_proc is not None:
                os.killpg(self.sumo_proc.pid, signal.SIGTERM)
        except Exception as e:
            print("Error during teardown: {}".format(e))<|MERGE_RESOLUTION|>--- conflicted
+++ resolved
@@ -90,50 +90,6 @@
                     "--num-clients", str(sim_params.num_clients),
                 ]
 
-<<<<<<< HEAD
-=======
-                # add step logs (if requested)
-                if sim_params.no_step_log:
-                    sumo_call.append("--no-step-log")
-
-                # add the lateral resolution of the sublanes (if requested)
-                if sim_params.lateral_resolution is not None:
-                    sumo_call.append("--lateral-resolution")
-                    sumo_call.append(str(sim_params.lateral_resolution))
-
-                # add the emission path to the sumo command (if requested)
-                if sim_params.emission_path is not None:
-                    ensure_dir(sim_params.emission_path)
-                    emission_out = os.path.join(
-                        sim_params.emission_path,
-                        "{0}-emission.xml".format(network.name))
-                    sumo_call.append("--emission-output")
-                    sumo_call.append(emission_out)
-                else:
-                    emission_out = None
-
-                if sim_params.overtake_right:
-                    sumo_call.append("--lanechange.overtake-right")
-                    sumo_call.append("true")
-
-                # specify a simulation seed (if requested)
-                if sim_params.seed is not None:
-                    sumo_call.append("--seed")
-                    sumo_call.append(str(sim_params.seed))
-
-                if not sim_params.print_warnings:
-                    sumo_call.append("--no-warnings")
-                    sumo_call.append("true")
-
-                # set the time it takes for a gridlock teleport to occur
-                sumo_call.append("--time-to-teleport")
-                sumo_call.append(str(int(sim_params.teleport_time)))
-
-                # check collisions at intersections
-                sumo_call.append("--collision.check-junctions")
-                sumo_call.append("true")
-
->>>>>>> bc652455
                 logging.info(" Starting SUMO on port " + str(port))
                 logging.debug(" Cfg file: " + str(network.cfg))
                 if sim_params.num_clients > 1:
@@ -141,7 +97,6 @@
                                  str(sim_params.num_clients))
                 logging.debug(" Step length: " + str(sim_params.sim_step))
 
-<<<<<<< HEAD
                 if sim_params.render:
                     # Opening the I/O thread to SUMO
                     self.sumo_proc = subprocess.Popen(
@@ -157,19 +112,6 @@
                     traci_connection = traci.connect(port, numRetries=100)
                     traci_connection.setOrder(0)
                     traci_connection.simulationStep()
-=======
-                # Opening the I/O thread to SUMO
-                self.sumo_proc = subprocess.Popen(
-                    sumo_call,
-                    stdout=subprocess.DEVNULL,
-                    preexec_fn=os.setsid
-                )
-
-                # wait a small period of time for the subprocess to activate
-                # before trying to connect with traci
-                if os.environ.get("TEST_FLAG", 0):
-                    time.sleep(0.1)
->>>>>>> bc652455
                 else:
                     # Use libsumo to create a simulation instance.
                     libsumo.start(sumo_call[1:3])
