--- conflicted
+++ resolved
@@ -197,29 +197,8 @@
 
 
 def punish_rl_lane_changes(env, penalty=1):
-<<<<<<< HEAD
     """
     A reward function that minimizes lane changes by producing a penalty
-    every time an rl vehicle performs one.
-    
-    Parameters
-    ----------
-    env : Environment
-        Contains the state of the environment at a time-step
-    penalty : int, optional
-        Cost of a lane-change by the RL vehicle
-    
-    Returns
-    -------
-    int
-        total reward (in this case a negative cost) corresponding to the 
-        RL car lane changes in that time-step.
-    """
-    total_lane_change_penalty = 0
-    for veh_id in env.vehicles.get_rl_ids():
-        if env.vehicles.get_state(veh_id, "last_lc") == env.time_counter:  # FIXME
-=======
-    """A reward function that minimizes lane changes by producing a penalty
     every time an rl vehicle performs one.
 
     Parameters
@@ -233,7 +212,6 @@
     total_lane_change_penalty = 0
     for veh_id in env.vehicles.get_rl_ids():
         if env.vehicles.get_state(veh_id, "last_lc") == env.timer:
->>>>>>> 0a949ffb
             total_lane_change_penalty -= penalty
 
     return total_lane_change_penalty
