--- conflicted
+++ resolved
@@ -1052,17 +1052,8 @@
             new_inflow["begin"] = begin
         if vehs_per_hour is not None:
             new_inflow["vehsPerHour"] = vehs_per_hour
-<<<<<<< HEAD
-        if period is not None:
-            new_inflow["period"] = period  # TODO: specify sumo-specific
-        if probability is not None:
-            new_inflow["probability"] = probability  # TODO: specify sumo-specific
-        if number is not None:
-            new_inflow["number"] = number
-=======
         if probability is not None:
             new_inflow["probability"] = probability
->>>>>>> 2360dc65
 
         self.__flows.append(new_inflow)
 
