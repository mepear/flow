--- conflicted
+++ resolved
@@ -139,12 +139,6 @@
     module = __import__("flow.envs", fromlist=[flow_params["env_name"]])
     env_class = getattr(module, flow_params["env_name"])
     env_params = flow_params['env']
-<<<<<<< HEAD
-    #env_params.evaluate = True
-    sumo_params = flow_params['sumo']
-    sumo_params.render = True
-    sumo_params.restart_instance = False
-=======
     if args.evaluate:
         env_params.evaluate = True
     sumo_params = flow_params['sumo']
@@ -152,7 +146,6 @@
         sumo_params.render = False
     else:
         sumo_params.render = True
->>>>>>> b43b1e5a
     sumo_params.emission_path = "./test_time_rollout/"
 
     if args.run=="PPO":
@@ -165,25 +158,6 @@
     # Run the environment in the presence of the pre-trained RL agent for the
     # requested number of time steps / rollouts
     rets = []
-<<<<<<< HEAD
-    mean_rets = []
-    ret_lists = []
-    vels = []
-    mean_vels = []
-    std_vels = []
-    outflows = []
-    final_outflow = []
-    for i in range(args.num_rollouts):
-        vel = np.zeros(env_params.horizon)
-        ret = 0
-        ret_list = []
-        state = env.reset()
-        for j in range(env_params.horizon):
-            if args.run=="PPO":
-                vehicles = env.unwrapped.vehicles
-            else:
-                vehicles = env.vehicles
-=======
     final_outflows = []
     mean_speed = []
     for i in range(args.num_rollouts):
@@ -191,37 +165,16 @@
         state = env.reset()
         done = False
         ret = 0
-        for _ in range(env_params.horizon):
+        for j in range(env_params.horizon):
             vehicles = env.vehicles
             vel.append(np.mean(vehicles.get_speed(vehicles.get_ids())))
->>>>>>> b43b1e5a
             action = agent.compute_action(state)
             state, reward, done, _ = env.step(action)
             vel[j] = np.mean(vehicles.get_speed(vehicles.get_ids()))
             ret += reward
-            ret_list.append(reward)
-
             if done:
                 break
         rets.append(ret)
-<<<<<<< HEAD
-        vels.append(vel)
-        mean_rets.append(np.mean(ret_list))
-        ret_lists.append(ret_list)
-        mean_vels.append(np.mean(vel))
-        std_vels.append(np.std(vel))
-        outflows.append(vehicles.get_outflow_rate(sumo_params.sim_step))
-        final_outflow.append(vehicles.get_outflow_rate(500))
-        print("Round {0}, return: {1}".format(i, ret))
-
-    print("Average, std return: {}, {}".format(np.mean(rets), np.std(rets)))
-    print("Average, std velocity: {}, {}".format(np.mean(mean_vels),
-                                                 np.std(mean_vels)))
-    print("Average, std outflow: {}, {}".format(np.mean(outflows),
-                                                np.std(outflows)))
-    print("Average, std final outflow: {}, {}".format(np.mean(final_outflow),
-                                                np.std(final_outflow)))
-=======
         outflow = vehicles.get_outflow_rate(500)
         final_outflows.append(outflow)
         mean_speed.append(np.mean(vel))
@@ -231,7 +184,6 @@
                                               np.std(mean_speed)))
     print("Average, std outflow: {}, {}".format(np.mean(final_outflows),
                                                 np.std(final_outflows)))
->>>>>>> b43b1e5a
 
     # terminate the environment
     env.terminate()
