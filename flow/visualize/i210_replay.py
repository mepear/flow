--- conflicted
+++ resolved
@@ -329,11 +329,7 @@
             emission_to_csv(emission_path, output_path=output_path)
 
             # generate the trajectory output file
-<<<<<<< HEAD
-            trajectory_table_path = "{}/{}.csv".format(dir_path, source_id)
-=======
             trajectory_table_path = os.path.join(dir_path, '{}.csv'.format(source_id))
->>>>>>> d6b6c182
             upload_file_path = generate_trajectory_from_flow(trajectory_table_path, extra_info)
 
             # upload to s3 if asked
