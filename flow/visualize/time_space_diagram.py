"""Generate a time space diagram for some networks.

This method accepts as input a csv file containing the sumo-formatted emission
file, and then uses this data to generate a time-space diagram, with the x-axis
being the time (in seconds), the y-axis being the position of a vehicle, and
color representing the speed of te vehicles.

If the number of simulation steps is too dense, you can plot every nth step in
the plot by setting the input `--steps=n`.

Note: This script assumes that the provided network has only one lane on the
each edge, or one lane on the main highway in the case of MergeNetwork.

Usage
-----
::
    python time_space_diagram.py </path/to/emission>.csv </path/to/params>.json
"""
from flow.utils.rllib import get_flow_params
from flow.networks import RingNetwork, FigureEightNetwork, MergeNetwork, I210SubNetwork, HighwayNetwork

import argparse
from collections import defaultdict
try:
    from matplotlib import pyplot as plt
except ImportError:
    import matplotlib
    matplotlib.use('TkAgg')
    from matplotlib import pyplot as plt
from matplotlib.collections import LineCollection, PatchCollection
from matplotlib.patches import Rectangle
import matplotlib.colors as colors
import numpy as np
import pandas as pd


# networks that can be plotted by this method
ACCEPTABLE_NETWORKS = [
    RingNetwork,
    FigureEightNetwork,
    MergeNetwork,
    I210SubNetwork,
    HighwayNetwork
]


def import_data_from_trajectory(fp, params=dict()):
    r"""Import and preprocess data from the Flow trajectory (.csv) file.

    Parameters
    ----------
    fp : str
        file path (for the .csv formatted file)
    params : dict
        flow-specific parameters, including:
        * "network" (str): name of the network that was used when generating
          the emission file. Must be one of the network names mentioned in
          ACCEPTABLE_NETWORKS,
        * "net_params" (flow.core.params.NetParams): network-specific
          parameters. This is used to collect the lengths of various network
          links.

    Returns
    -------
    pd.DataFrame
    """
    # Read trajectory csv into pandas dataframe
    df = pd.read_csv(fp)

    # Convert column names for backwards compatibility using emissions csv
    column_conversions = {
        'time': 'time_step',
        'lane_number': 'lane_id',
    }
    df = df.rename(columns=column_conversions)
    if 'distance' not in df.columns:
        df['distance'] = _get_abs_pos(df, params)

    # Compute line segment ends by shifting dataframe by 1 row
    df[['next_pos', 'next_time']] = df.groupby('id')[['distance', 'time_step']].shift(-1)

    # Remove nans from data
    df = df[df['next_time'].notna()]

    return df


def get_time_space_data(data, params):
    r"""Compute the unique inflows and subsequent outflow statistics.

    Parameters
    ----------
    data : pd.DataFrame
        cleaned dataframe of the trajectory data
    params : dict
        flow-specific parameters, including:
        * "network" (str): name of the network that was used when generating
          the emission file. Must be one of the network names mentioned in
          ACCEPTABLE_NETWORKS,
        * "net_params" (flow.core.params.NetParams): network-specific
          parameters. This is used to collect the lengths of various network
          links.

    Returns
    -------
    ndarray (or dict < str, np.ndarray >)
        3d array (n_segments x 2 x 2) containing segments to be plotted.
        every inner 2d array is comprised of two 1d arrays representing
        [start time, start distance] and [end time, end distance] pairs.
        in the case of I210, the nested arrays are wrapped into a dict,
        keyed on the lane number, so that each lane can be plotted
        separately.

    Raises
    ------
    AssertionError
        if the specified network is not supported by this method
    """
    # check that the network is appropriate
    assert params['network'] in ACCEPTABLE_NETWORKS, \
        'Network must be one of: ' + ', '.join([network.__name__ for network in ACCEPTABLE_NETWORKS])

    # switcher used to compute the positions based on the type of network
    switcher = {
        RingNetwork: _ring_road,
        MergeNetwork: _merge,
        FigureEightNetwork: _figure_eight,
        I210SubNetwork: _i210_subnetwork,
        HighwayNetwork: _highway,
    }

    # Get the function from switcher dictionary
    func = switcher[params['network']]

    # Execute the function
    segs, data = func(data)

    return segs, data


def _merge(data):
    r"""Generate time and position data for the merge.

    This only include vehicles on the main highway, and not on the adjacent
    on-ramp.

    Parameters
    ----------
    data : pd.DataFrame
        cleaned dataframe of the trajectory data

    Returns
    -------
    ndarray
        3d array (n_segments x 2 x 2) containing segments to be plotted.
        every inner 2d array is comprised of two 1d arrays representing
        [start time, start distance] and [end time, end distance] pairs.
    pd.DataFrame
        modified trajectory dataframe
    """
    # Omit ghost edges
    keep_edges = {'inflow_merge', 'bottom', ':bottom_0'}
    data = data[data['edge_id'].isin(keep_edges)]

    segs = data[['time_step', 'distance', 'next_time', 'next_pos']].values.reshape((len(data), 2, 2))

    return segs, data


def _highway(data):
    r"""Generate time and position data for the highway.

<<<<<<< HEAD
    We generate plots for all lanes, so the segments are wrapped in
    a dictionary.

=======
>>>>>>> d36da2e5144a40072b11e39f9da6725cc3f4441e
    Parameters
    ----------
    data : pd.DataFrame
        cleaned dataframe of the trajectory data

    Returns
    -------
    ndarray
        3d array (n_segments x 2 x 2) containing segments to be plotted.
        every inner 2d array is comprised of two 1d arrays representing
        [start time, start distance] and [end time, end distance] pairs.
    pd.DataFrame
        modified trajectory dataframe
    """
    data.loc[:, :] = data[(data['distance'] > 500)]
    data.loc[:, :] = data[(data['distance'] < 2300)]
    segs = data[['time_step', 'distance', 'next_time', 'next_pos']].values.reshape((len(data), 2, 2))

    return segs, data


def _ring_road(data):
    r"""Generate time and position data for the ring road.

    Vehicles that reach the top of the plot simply return to the bottom and
    continue.

    Parameters
    ----------
    data : pd.DataFrame
        cleaned dataframe of the trajectory data

    Returns
    -------
    ndarray
        3d array (n_segments x 2 x 2) containing segments to be plotted.
        every inner 2d array is comprised of two 1d arrays representing
        [start time, start distance] and [end time, end distance] pairs.
    pd.DataFrame
        unmodified trajectory dataframe
    """
    segs = data[['time_step', 'distance', 'next_time', 'next_pos']].values.reshape((len(data), 2, 2))

    return segs, data


def _i210_subnetwork(data):
    r"""Generate time and position data for the i210 subnetwork.

    We generate plots for all lanes, so the segments are wrapped in
    a dictionary.

    Parameters
    ----------
    data : pd.DataFrame
        cleaned dataframe of the trajectory data

    Returns
    -------
    dict < str, np.ndarray >
        dictionary of 3d array (n_segments x 2 x 2) containing segments
        to be plotted. the dictionary is keyed on lane numbers, with the
        values being the 3d array representing the segments. every inner
        2d array is comprised of two 1d arrays representing
        [start time, start distance] and [end time, end distance] pairs.
    pd.DataFrame
        modified trajectory dataframe
    """
    # Reset lane numbers that are offset by ramp lanes
    offset_edges = set(data[data['lane_id'] == 5]['edge_id'].unique())
    data.loc[data['edge_id'].isin(offset_edges), 'lane_id'] -= 1

    segs = dict()
    for lane, df in data.groupby('lane_id'):
        segs[lane] = df[['time_step', 'distance', 'next_time', 'next_pos']].values.reshape((len(df), 2, 2))

    return segs, data


def _figure_eight(data):
    r"""Generate time and position data for the figure eight.

    The vehicles traveling towards the intersection from one side will be
    plotted from the top downward, while the vehicles from the other side will
    be plotted from the bottom upward.

    Parameters
    ----------
    data : pd.DataFrame
        cleaned dataframe of the trajectory data

    Returns
    -------
    ndarray
        3d array (n_segments x 2 x 2) containing segments to be plotted.
        every inner 2d array is comprised of two 1d arrays representing
        [start time, start distance] and [end time, end distance] pairs.
    pd.DataFrame
        unmodified trajectory dataframe
    """
    segs = data[['time_step', 'distance', 'next_time', 'next_pos']].values.reshape((len(data), 2, 2))

    return segs, data


def _get_abs_pos(df, params):
    """Compute the absolute positions from edges and relative positions.

    This is the variable we will ultimately use to plot individual vehicles.

    Parameters
    ----------
    df : pd.DataFrame
        dataframe of trajectory data
    params : dict
        flow-specific parameters

    Returns
    -------
    pd.Series
        the absolute positive for every sample
    """
    if params['network'] == MergeNetwork:
        inflow_edge_len = 100
        premerge = params['net'].additional_params['pre_merge_length']
        postmerge = params['net'].additional_params['post_merge_length']

        # generate edge starts
        edgestarts = {
            'inflow_highway': 0,
            'left': inflow_edge_len + 0.1,
            'center': inflow_edge_len + premerge + 22.6,
            'inflow_merge': inflow_edge_len + premerge + postmerge + 22.6,
            'bottom': 2 * inflow_edge_len + premerge + postmerge + 22.7,
            ':left_0': inflow_edge_len,
            ':center_0': inflow_edge_len + premerge + 0.1,
            ':center_1': inflow_edge_len + premerge + 0.1,
            ':bottom_0': 2 * inflow_edge_len + premerge + postmerge + 22.6
        }
    elif params['network'] == RingNetwork:
        ring_length = params['net'].additional_params["length"]
        junction_length = 0.1  # length of inter-edge junctions

        edgestarts = {
            "bottom": 0,
            ":right_0": 0.25 * ring_length,
            "right": 0.25 * ring_length + junction_length,
            ":top_0": 0.5 * ring_length + junction_length,
            "top": 0.5 * ring_length + 2 * junction_length,
            ":left_0": 0.75 * ring_length + 2 * junction_length,
            "left": 0.75 * ring_length + 3 * junction_length,
            ":bottom_0": ring_length + 3 * junction_length
        }
    elif params['network'] == FigureEightNetwork:
        net_params = params['net']
        ring_radius = net_params.additional_params['radius_ring']
        ring_edgelen = ring_radius * np.pi / 2.
        intersection = 2 * ring_radius
        junction = 2.9 + 3.3 * net_params.additional_params['lanes']
        inner = 0.28

        # generate edge starts
        edgestarts = {
            'bottom': inner,
            'top': intersection / 2 + junction + inner,
            'upper_ring': intersection + junction + 2 * inner,
            'right': intersection + 3 * ring_edgelen + junction + 3 * inner,
            'left': 1.5 * intersection + 3 * ring_edgelen + 2 * junction + 3 * inner,
            'lower_ring': 2 * intersection + 3 * ring_edgelen + 2 * junction + 4 * inner,
            ':bottom_0': 0,
            ':center_1': intersection / 2 + inner,
            ':top_0': intersection + junction + inner,
            ':right_0': intersection + 3 * ring_edgelen + junction + 2 * inner,
            ':center_0': 1.5 * intersection + 3 * ring_edgelen + junction + 3 * inner,
            ':left_0': 2 * intersection + 3 * ring_edgelen + 2 * junction + 3 * inner,
            # for aimsun
            'bottom_to_top': intersection / 2 + inner,
            'right_to_left': junction + 3 * inner,
        }
    elif params['network'] == HighwayNetwork:
        return df['x']
    elif params['network'] == I210SubNetwork:
        edgestarts = {
            '119257914': -5.0999999999995795,
            '119257908#0': 56.49000000018306,
            ':300944379_0': 56.18000000000016,
            ':300944436_0': 753.4599999999871,
            '119257908#1-AddedOnRampEdge': 756.3299999991157,
            ':119257908#1-AddedOnRampNode_0': 853.530000000022,
            '119257908#1': 856.7699999997207,
            ':119257908#1-AddedOffRampNode_0': 1096.4499999999707,
            '119257908#1-AddedOffRampEdge': 1099.6899999995558,
            ':1686591010_1': 1198.1899999999541,
            '119257908#2': 1203.6499999994803,
            ':1842086610_1': 1780.2599999999056,
            '119257908#3': 1784.7899999996537,
        }
    else:
        edgestarts = defaultdict(float)

    ret = df.apply(lambda x: x['relative_position'] + edgestarts[x['edge_id']], axis=1)

    if params['network'] == FigureEightNetwork:
        # reorganize data for space-time plot
        figure_eight_len = 6 * ring_edgelen + 2 * intersection + 2 * junction + 10 * inner
        intersection_loc = [edgestarts[':center_1'] + intersection / 2,
                            edgestarts[':center_0'] + intersection / 2]
        ret.loc[ret < intersection_loc[0]] += figure_eight_len
        ret.loc[(ret > intersection_loc[0]) & (ret < intersection_loc[1])] += -intersection_loc[1]
        ret.loc[ret > intersection_loc[1]] = \
            - ret.loc[ret > intersection_loc[1]] + figure_eight_len + intersection_loc[0]
    return ret


def plot_tsd(ax, df, segs, cmap, min_speed=0, max_speed=10, start=0, lane=None, ghost_edges=None, ghost_bounds=None):
    """Plot the time-space diagram.

    Take the pre-processed segments and other meta-data, then plot all the line segments.

    Parameters
    ----------
    ax : matplotlib.axes.Axes
        figure axes that will be plotted on
    df : pd.DataFrame
        data used for axes bounds and speed coloring
    segs : list of list of lists
        line segments to be plotted, where each segment is a list of two [x,y] pairs
    min_speed : int or float
        minimum speed in colorbar
    max_speed : int or float
        maximum speed in colorbar
    start : int or float
        starting time_step not greyed out
    lane : int, optional
        lane number to be shown in plot title
    ghost_edges : list or set of str
        ghost edge names to be greyed out, default None
    ghost_bounds : tuple
        lower and upper bounds of domain, excluding ghost edges, default None
    """
    norm = plt.Normalize(min_speed, max_speed)

    xmin, xmax = df['time_step'].min(), df['time_step'].max()
    xbuffer = (xmax - xmin) * 0.025  # 2.5% of range
    ymin, ymax = df['distance'].min(), df['distance'].max()
    ybuffer = (ymax - ymin) * 0.025  # 2.5% of range

    ax.set_xlim(xmin - xbuffer, xmax + xbuffer)
    ax.set_ylim(ymin - ybuffer, ymax + ybuffer)

    lc = LineCollection(segs, cmap=cmap, norm=norm)
    lc.set_array(df['speed'].values)
    lc.set_linewidth(1)
    ax.add_collection(lc)
    ax.autoscale()

    rects = []
    if ghost_edges:
        y_domain_min = df[~df['edge_id'].isin(ghost_edges)]['distance'].min()
        y_domain_max = df[~df['edge_id'].isin(ghost_edges)]['distance'].max()
        rects.append(Rectangle((xmin, y_domain_min), start - xmin, y_domain_max - y_domain_min))
        rects.append(Rectangle((xmin, ymin), xmax - xmin, y_domain_min - ymin))
        rects.append(Rectangle((xmin, y_domain_max), xmax - xmin, ymax - y_domain_max))
    elif ghost_bounds:
        rects.append(Rectangle((xmin, ghost_bounds[0]), start - xmin, ghost_bounds[1] - ghost_bounds[0]))
        rects.append(Rectangle((xmin, ymin), xmax - xmin, ghost_bounds[0] - ymin))
        rects.append(Rectangle((xmin, ghost_bounds[1]), xmax - xmin, ymax - ghost_bounds[1]))
    else:
        rects.append(Rectangle((xmin, ymin), start - xmin, ymax - ymin))

    if rects:
        pc = PatchCollection(rects, facecolor='grey', alpha=0.5, edgecolor=None)
        pc.set_zorder(20)
        ax.add_collection(pc)

    if lane:
        ax.set_title('Time-Space Diagram: Lane {}'.format(lane), fontsize=25)
    else:
        ax.set_title('Time-Space Diagram', fontsize=25)
    ax.set_ylabel('Position (m)', fontsize=20)
    ax.set_xlabel('Time (s)', fontsize=20)
    plt.xticks(fontsize=18)
    plt.yticks(fontsize=18)

    cbar = plt.colorbar(lc, ax=ax, norm=norm)
    cbar.set_label('Velocity (m/s)', fontsize=20)
    cbar.ax.tick_params(labelsize=18)


def tsd_main(trajectory_path, flow_params, min_speed=0, max_speed=10, start=0):
    """Prepare and plot the time-space diagram.

    Parameters
    ----------
    trajectory_path : str
        file path (for the .csv formatted file)
    flow_params : dict
        flow-specific parameters, including:
        * "network" (str): name of the network that was used when generating
          the emission file. Must be one of the network names mentioned in
          ACCEPTABLE_NETWORKS,
        * "net_params" (flow.core.params.NetParams): network-specific
          parameters. This is used to collect the lengths of various network
          links.
    min_speed : int or float
        minimum speed in colorbar
    max_speed : int or float
        maximum speed in colorbar
    start : int or float
        starting time_step not greyed out
    """
    # some plotting parameters
    cdict = {
        'red': ((0, 0, 0), (0.2, 1, 1), (0.6, 1, 1), (1, 0, 0)),
        'green': ((0, 0, 0), (0.2, 0, 0), (0.6, 1, 1), (1, 1, 1)),
        'blue': ((0, 0, 0), (0.2, 0, 0), (0.6, 0, 0), (1, 0, 0))
    }
    my_cmap = colors.LinearSegmentedColormap('my_colormap', cdict, 1024)

    # Read trajectory csv into pandas dataframe
    traj_df = import_data_from_trajectory(trajectory_path, flow_params)

    # Convert df data into segments for plotting
    segs, traj_df = get_time_space_data(traj_df, flow_params)

    if flow_params['network'] == I210SubNetwork:
        nlanes = traj_df['lane_id'].nunique()
        plt.figure(figsize=(16, 9*nlanes))

        for lane, df in traj_df.groupby('lane_id'):
            ax = plt.subplot(nlanes, 1, lane+1)

            plot_tsd(ax=ax,
                     df=df,
                     segs=segs[lane],
                     cmap=my_cmap,
                     min_speed=min_speed,
                     max_speed=max_speed,
                     start=start,
                     lane=int(lane+1),
                     ghost_edges={'ghost0', '119257908#3'})
        plt.tight_layout()
    else:
        # perform plotting operation
        plt.figure(figsize=(16, 9))
        ax = plt.axes()

        if flow_params['network'] == HighwayNetwork:
            plot_tsd(ax=ax,
                     df=traj_df,
                     segs=segs,
                     cmap=my_cmap,
                     min_speed=min_speed,
                     max_speed=max_speed,
                     start=start,
                     ghost_bounds=(500, 2300))
        else:
            plot_tsd(ax=ax,
                     df=traj_df,
                     segs=segs,
                     cmap=my_cmap,
                     min_speed=min_speed,
                     max_speed=max_speed,
                     start=start)

    ###########################################################################
    #                       Note: For MergeNetwork only                       #
    if flow_params['network'] == 'MergeNetwork':                              #
        plt.plot([df['time_step'].min(), df['time_step'].max()],
                 [0, 0], linewidth=3, color="white")        #
        plt.plot([df['time_step'].min(), df['time_step'].max()],
                 [-0.1, -0.1], linewidth=3, color="white")     #
    ###########################################################################

    outfile = trajectory_path.replace('csv', 'png')
    plt.savefig(outfile)


if __name__ == '__main__':
    # create the parser
    parser = argparse.ArgumentParser(
        formatter_class=argparse.RawDescriptionHelpFormatter,
        description='[Flow] Generates time space diagrams for flow networks.',
        epilog='python time_space_diagram.py </path/to/emission>.csv '
               '</path/to/flow_params>.json')

    # required arguments
    parser.add_argument('trajectory_path', type=str,
                        help='path to the Flow trajectory csv file.')
    parser.add_argument('flow_params', type=str,
                        help='path to the flow_params json file.')

    # optional arguments
    parser.add_argument('--steps', type=int, default=1,
                        help='rate at which steps are plotted.')
    parser.add_argument('--title', type=str, default='Time Space Diagram',
                        help='rate at which steps are plotted.')
    parser.add_argument('--max_speed', type=int, default=8,
                        help='The maximum speed in the color range.')
    parser.add_argument('--min_speed', type=int, default=0,
                        help='The minimum speed in the color range.')
    parser.add_argument('--start', type=float, default=0,
                        help='initial time (in sec) in the plot.')

    args = parser.parse_args()

    # flow_params is imported as a dictionary
    if '.json' in args.flow_params:
        flow_params = get_flow_params(args.flow_params)
    else:
        module = __import__("examples.exp_configs.non_rl", fromlist=[args.flow_params])
        flow_params = getattr(module, args.flow_params).flow_params

    tsd_main(
        args.trajectory_path,
        flow_params,
        min_speed=args.min_speed,
        max_speed=args.max_speed,
        start=args.start
    )<|MERGE_RESOLUTION|>--- conflicted
+++ resolved
@@ -170,12 +170,6 @@
 def _highway(data):
     r"""Generate time and position data for the highway.
 
-<<<<<<< HEAD
-    We generate plots for all lanes, so the segments are wrapped in
-    a dictionary.
-
-=======
->>>>>>> d36da2e5144a40072b11e39f9da6725cc3f4441e
     Parameters
     ----------
     data : pd.DataFrame
@@ -190,8 +184,6 @@
     pd.DataFrame
         modified trajectory dataframe
     """
-    data.loc[:, :] = data[(data['distance'] > 500)]
-    data.loc[:, :] = data[(data['distance'] < 2300)]
     segs = data[['time_step', 'distance', 'next_time', 'next_pos']].values.reshape((len(data), 2, 2))
 
     return segs, data
@@ -390,10 +382,20 @@
     return ret
 
 
-def plot_tsd(ax, df, segs, cmap, min_speed=0, max_speed=10, start=0, lane=None, ghost_edges=None, ghost_bounds=None):
+def plot_tsd(ax,
+             df,
+             segs,
+             cmap,
+             min_speed=0,
+             max_speed=10,
+             start=0,
+             lane=None,
+             ghost_edges=None,
+             ghost_bounds=None):
     """Plot the time-space diagram.
 
-    Take the pre-processed segments and other meta-data, then plot all the line segments.
+    Take the pre-processed segments and other meta-data, then plot all the line
+    segments.
 
     Parameters
     ----------
@@ -402,7 +404,8 @@
     df : pd.DataFrame
         data used for axes bounds and speed coloring
     segs : list of list of lists
-        line segments to be plotted, where each segment is a list of two [x,y] pairs
+        line segments to be plotted, where each segment is a list of two [x,y]
+        pairs
     min_speed : int or float
         minimum speed in colorbar
     max_speed : int or float
